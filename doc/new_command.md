<div class="hidden-warning"><a href="https://docs.haskellstack.org/"><img src="https://cdn.jsdelivr.net/gh/commercialhaskell/stack/doc/img/hidden-warning.svg"></a></div>

# The `stack new` command

~~~text
stack new PACKAGE_NAME [--bare] [--[no-]init] [TEMPLATE_NAME]
          [-p|--param KEY:VALUE] [DIR(S)] [--omit-packages] [--force]
          [--ignore-subdirs]
~~~

`stack new` creates a new project using a project template.

<<<<<<< HEAD
By default:

* the project is created in a new directory named after the package. Pass the
  `--bare` flag to create the project in the current directory; and

* the project is initialised for use with Stack. Pass the `--no-init` flag to
  skip such initialisation.
=======
A package name acceptable to Cabal comprises an alphanumeric 'word'; or two or
more such words, with the words separated by a dash character (`-`). A word
cannot be comprised only of the characters `0` to `9`. An alphanumerical
character is one in one of the Unicode categories Lu (Letter, uppercase),
Ll (Letter, lowercase), Lt (Letter, titlecase), Lm (Letter, modifier),
Lo (Letter, other), Nd (Number, decimal digit), Nl (Number, letter), and
No (Number, other).

!!! note

    In the case of Hackage and acceptable package names, an alphanumerical
    character is limited to one of `A` to `Z`, `a` to `z`, and `0` to `9`.

The project is created in a new directory named after the package, unless the
`--bare` flag is passed, in which case the project is created in the current
directory.
>>>>>>> 1ba03ecf

!!! note

    The name of a project is not constrained to be an acceptable package name. A
    single-package project can be renamed to differ from the name of its
    package.

The `--param <key>:<value>` option specifies a key-value pair to populate a key
in a template. The option can be specified multiple times.

The arguments specifying directories and the `--ignore-subdirs`, `--force` and
`--omit-packages` flags are as for the [`stack init` command](init_command.md).
These arguments are ignored if the `--no-init` flag is passed.

## Project templates

A project template file can be located in a repository named `stack-templates`
on GitHub, GitLab or Bitbucket; at a URL; or on the local file system.

Project template file names have the extension `.hsfiles`. The extension does
not need to be specified with `stack new`.

A project template file `my-template.hsfiles` in a repository
`username/stack-templates` on GitHub, GitLab or Bitbucket can be specified
with `stack new` as:

~~~test
<service>:username/my-template
~~~

where `<service>` is one of `github` for [GitHub](https://github.com/),
`gitlab` for [GitLab](https://gitlab.com), or `bitbucket` for
[Bitbucket](https://bitbucket.com).

The default service is GitHub, the default username is `commercialhaskell` and
the default project template name is `new-template`.

## Examples

Create a project for package `my-project` in new directory `my-project` with the
default project template file and initialise it for use with Stack:

~~~text
stack new my-project
~~~

Create a project for package `my-package` in the current directory with the
default project template file and initialise it for use with Stack:

~~~text
stack new my-package --bare
~~~

Create a project with the `rio` project template at the default repository and
initialise it for use with Stack:

~~~text
stack new my-project rio
~~~

Create a project with the `mysql` project template provided by the
`yesodweb/stack-templates` repository on GitHub and initialise it for use with
Stack:

~~~text
stack new my-project yesodweb/mysql
~~~

Create a project with the `my-template` project template provided by the
`username/stack-templates` repository on Bitbucket and initialise it for use
with Stack:

~~~text
stack new my-project bitbucket:username/my-template
~~~

Create a project with the `my-template.hsfiles` project template file at
`https://example.com` and initialise it for use with Stack:

~~~text
stack new my-project https://example.com/my-template
~~~

Create a project with the local project template file
`<path_to_template>/my-template.hsfiles` and initialise it for use with Stack:

~~~text
stack new my-project <path_to_template_file>/my-template
~~~

Create a project with the `simple` project template file at the default
repository (which does not use Hpack and a `package.yaml` file) and do not
initialise it for use with Stack (`stack init` could be used subsequently):

~~~text
stack new my-project --no-init simple
~~~<|MERGE_RESOLUTION|>--- conflicted
+++ resolved
@@ -10,7 +10,6 @@
 
 `stack new` creates a new project using a project template.
 
-<<<<<<< HEAD
 By default:
 
 * the project is created in a new directory named after the package. Pass the
@@ -18,7 +17,7 @@
 
 * the project is initialised for use with Stack. Pass the `--no-init` flag to
   skip such initialisation.
-=======
+
 A package name acceptable to Cabal comprises an alphanumeric 'word'; or two or
 more such words, with the words separated by a dash character (`-`). A word
 cannot be comprised only of the characters `0` to `9`. An alphanumerical
@@ -31,11 +30,6 @@
 
     In the case of Hackage and acceptable package names, an alphanumerical
     character is limited to one of `A` to `Z`, `a` to `z`, and `0` to `9`.
-
-The project is created in a new directory named after the package, unless the
-`--bare` flag is passed, in which case the project is created in the current
-directory.
->>>>>>> 1ba03ecf
 
 !!! note
 
