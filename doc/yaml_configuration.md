--- conflicted
+++ resolved
@@ -915,16 +915,10 @@
 
 __NOTE__ As of Stack 1.6.0, this feature does not reliably work, due to issues
 with the Cabal library's printer. Stack will generate a warning when a lossy
-<<<<<<< HEAD
-conversion occurs, in which case you may need to disable this setting. See
-[#3550](https://github.com/commercialhaskell/stack/issues/3550) for more
-information.
-=======
 conversion occurs, in which case you may need to disable this setting. For
 further information, see issue
 [#3550](https://github.com/commercialhaskell/stack/issues/3550).
 
->>>>>>> 0d5e32d7
 When using the `sdist` and `upload` commands, this setting determines whether
 the Cabal file's dependencies should be modified to reflect PVP lower and upper
 bounds. Values are `none` (unchanged), `upper` (add upper bounds), `lower` (add
