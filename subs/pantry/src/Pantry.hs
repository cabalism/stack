--- conflicted
+++ resolved
@@ -123,12 +123,9 @@
 import RIO.Process
 import qualified Data.Yaml as Yaml
 import Data.Aeson.Extended (WithJSONWarnings (..), Value)
-<<<<<<< HEAD
 import Data.Monoid (Endo (..))
-=======
 import Network.HTTP.StackClient
 import Network.HTTP.Types (ok200)
->>>>>>> 214cce8c
 
 withPantryConfig
   :: HasLogFunc env
