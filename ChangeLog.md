# Changelog

## Unreleased changes

Release notes:

**Changes since v2.7.5:**

Major changes:

Behavior changes:

* `stack build --coverage` will generate a unified coverage report, even if
  there is only one `*.tix` file, in case a package has tested the library of
  another package that has not tested its own library. See
  [#5713](https://github.com/commercialhaskell/stack/issues/5713)

Other enhancements:

* Bump to `hpack-0.35.0`.
* On Windows, the installer now sets `DisplayVersion` in the registry, enabling
  tools like `winget` to properly read the version number.
<<<<<<< HEAD
* `tools` subcommand added to `stack ls`, to list stack's installed tools.
=======
* Adds flag `--script-no-run-compile` (disabled by default) that uses the
  `--no-run` option with `stack script` (and forces the `--compile` option).
  This enables a command like `stack --script-no-run-compile Script.hs` to
  behave like `stack script <arguments> --no-run --compile -- Script.hs` but
  without having to list all the `<arguments>` in the stack interpreter options
  comment in `Script.hs` on the command line. That may help test that scripts
  compile in CI (continuous integration). See
  [#5755](https://github.com/commercialhaskell/stack/issues/5755)
* Fuller help is provided at the command line if a subcommand is missing (for
  example, `stack ls` now yields the equivalent of `stack ls --help`). See
  [#809](https://github.com/commercialhaskell/stack/issues/809)
* Add the possibility of a `sh` script to customise fully GHC installation. See
  [#5585](https://github.com/commercialhaskell/stack/pull/5585)
>>>>>>> fc2ffeba

Bug fixes:

* Fix `stack clean --full`, so that the files to be deleted are not in use. See
  [#5714](https://github.com/commercialhaskell/stack/issues/5714)
* Fix an inconsistency in the pretty formatting of the output of
  `stack build --coverage`
* Fix repeated warning about missing parameters when using `stack new`
* Include `pantry-0.5.6`: Remove operational and mirror keys from bootstrap key
  set [#53](https://github.com/commercialhaskell/pantry/pull/53)

## v2.7.5

**Changes since v2.7.3:**

Behavior changes:

* Cloning git repositories isn't per sub-directory anymore, see
  [#5411](https://github.com/commercialhaskell/stack/issues/5411)

Other enhancements:

* `stack setup` supports installing GHC for macOS aarch64 (M1)

* `stack upload` supports authentication with a Hackage API key (via
  `HACKAGE_KEY` environment variable).

Bug fixes:

* Ensure that `extra-path` works for case-insensitive `PATH`s on Windows.
  See [rio#237](https://github.com/commercialhaskell/rio/pull/237)
* Fix handling of overwritten `ghc` and `ghc-pkg` locations.
  [#5597](https://github.com/commercialhaskell/stack/pull/5597)
* Fix failure to find package when a dependency is shared between projects.
  [#5680](https://github.com/commercialhaskell/stack/issues/5680)
* `stack ghci` now uses package flags in `stack.yaml`
  [#5434](https://github.com/commercialhaskell/stack/issues/5434)


## v2.7.3

**Changes since v2.7.1:**

Other enhancements:

* `stack upgrade` will download from `haskellstack.org` before trying
  `github.com`. See
  [#5288](https://github.com/commercialhaskell/stack/issues/5288)
* `stack upgrade` makes less assumptions about archive format. See
  [#5288](https://github.com/commercialhaskell/stack/issues/5288)
* Add a `--no-run` flag to the `script` command when compiling.

Bug fixes:

* GHC source builds work properly for recent GHC versions again. See
  [#5528](https://github.com/commercialhaskell/stack/issues/5528)
* `stack setup` always looks for the unpacked directory name to support
  different tar file naming conventions. See
  [#5545](https://github.com/commercialhaskell/stack/issues/5545)
* Bump `pantry` version for better OS support. See
  [pantry#33](https://github.com/commercialhaskell/pantry/issues/33)
* When building the sanity check for a new GHC install, make sure to clear
  `GHC_PACKAGE_PATH`.
* Specifying GHC RTS flags in the `stack.yaml` no longer fails with an error.
  [#5568](https://github.com/commercialhaskell/stack/pull/5568)
* `stack setup` will look in sandboxed directories for executables, not
  relying on `findExecutables. See
  [GHC issue 20074](https://gitlab.haskell.org/ghc/ghc/-/issues/20074)
* Track changes to `setup-config` properly to avoid reconfiguring on every change.
  See [#5578](https://github.com/commercialhaskell/stack/issues/5578)


## v2.7.1

**Changes since v2.5.1.1:**

Behavior changes:

* `stack repl` now always warns about GHCi problems with loading multiple
  packages. It also sets now proper working directory when invoked with
  one package. See
  [#5421](https://github.com/commercialhaskell/stack/issues/5421)

* `custom-setup` dependencies are now properly initialized for `stack dist`.
  This makes `explicit-setup-deps` no longer required and that option was
  removed. See
  [#4006](https://github.com/commercialhaskell/stack/issues/4006)

Other enhancements:

* Nix integration now passes `ghcVersion` (in addition to existing `ghc`) to
  `shell-file` as an identifier that can be looked up in a compiler attribute set.

* Nix integration now allows Nix integration if the user is ready in nix-shell.
  This gets rid of "In Nix shell but reExecL is False" error.

* `stack list` is a new command to list package versions in a snapshot.
  See [#5431](https://github.com/commercialhaskell/stack/pull/5431)

* Consider GHC 9.0 a tested compiler and remove warnings.

* `custom-preprocessor-extensions` is a new configuration option for allowing
  stack to be aware of any custom preprocessors you have added to `Setup.hs`.
  See [#3491](https://github.com/commercialhaskell/stack/issues/3491)

* Added `--candidate` flag to `upload` command to upload a package candidate
  rather than publishing the package.

* Error output using `--no-interleaved-output` no longer prepends indentating
  whitespace. This allows emacs compilation-mode and vim quickfix to locate
  and track errors. See
  [#5523](https://github.com/commercialhaskell/stack/pull/5523)

Bug fixes:

* `stack new` now suppports branches other than `master` as default for
  GitHub repositories. See
  [#5422](https://github.com/commercialhaskell/stack/issues/5422)

* Ignore all errors from `hi-file-parser`. See
  [#5445](https://github.com/commercialhaskell/stack/issues/5445) and
  [#5486](https://github.com/commercialhaskell/stack/issues/5486).

* Support basic auth in package-indices. See
  [#5509](https://github.com/commercialhaskell/stack/issues/5509).

* Add support for parsing `.hi`. files from GHC 8.10 and 9.0. See
  [hi-file-parser#2](https://github.com/commercialhaskell/hi-file-parser/pull/2).


## v2.5.1.1

Hackage-only release:

* Support build with persistent-2.11.x and optparse-applicative-0.16.x


## v2.5.1

**Changes since v2.3.3**

Major changes:
* Add the `snapshot-location-base` yaml configuration option, which allows to
  override the default location of snapshot configuration files. This option
  affects how snapshot synonyms (LTS/Nightly) are expanded to URLs by the
  `pantry` library.
* `docker-network` configuration key added to override docker `--net` arg

Behavior changes:

* File watching now takes into account specified targets, old behavior could
  be restored using the new flag `--watch-all`
  [#5310](https://github.com/commercialhaskell/stack/issues/5310)

Other enhancements:

* `stack ls dependencies json` now includes fields `sha256` and `size` for
  dependencies of `type` `archive` in `location`.
  [#5280](https://github.com/commercialhaskell/stack/issues/5280)
* Build failures now show a hint to scroll up to the corresponding section
  [#5279](https://github.com/commercialhaskell/stack/issues/5279)
* Customisable output styles (see `stack --help` and the `--stack-colors`
  option, and `stack ls stack-colors --help`) now include `info`, `debug`,
  `other-level`, `secondary` and `highlight`, used with verbose output.

Bug fixes:

* Fix `stack test --coverage` when using Cabal 3
* `stack new` now generates PascalCase'd module name correctly.
  [#5376](https://github.com/commercialhaskell/stack/issues/5376)
* Connection issues to Casa server no longer cause builds to failure. Casa acts
  only as an optimizing cache layer, not a critical piece of infrastructure.
* Fix modified time busting caches by always calculating sha256 digest during
  the build process.
  [#5125](https://github.com/commercialhaskell/stack/issues/5125)


## v2.3.3

**Changes since v2.3.1**

Other enhancements:

* Add the `stack-developer-mode` flag

Bug fixes:

* When using the `STACK_YAML` env var with Docker, make the path absolute.
* Fix the problem of `stack repl foo:test:bar` failing without a project
  build before that. See
  [#5213](https://github.com/commercialhaskell/stack/issues/5213)
* Fix `stack sdist` introducing unneded sublibrary syntax when using
  pvp-bounds. See
  [#5289](https://github.com/commercialhaskell/stack/issues/5289)

## v2.3.1

Release notes:

* We have reduced the number of platforms that we support with binary releases.
  The reason behind this is that we've been slowed down in our release process
  until now with issues trying to build binaries for less common platforms. In
  order to make sure we can address issues more quickly (like supporting new
  GHC versions), we're limiting support from the Stack team to:

    * Linux 64-bit (static)
    * macOS
    * Windows 64-bit

  If others want to provide additional binaries, we will definitely be happy
  for the support. But since our CI system is currently able to produce these
  three bindists only, that's what we will be providing with the next release.

* Since we no longer have dynamically linked Linux binaries, we are removing
  removing the `-static` suffix from the static Linux binaries.  If you have
  scripts to download the latest stable Linux binary, update them to use
  `linux-x86_64` instead of `linux-x86_64-static` (if you are already using the
  former, nothing needs to change).  For this release, both are supported, but
  the next release will no longer have the `-static` variant.

* We are also deprecating the download links at https://stackage.org/stack.
  See this page for the current installation instructions:
  https://docs.haskellstack.org/en/stable/install_and_upgrade/.

* These are the canonical locations to download the latest stable binaries
  from, and will continue to be supported going forward:

    * Linux 64-bit (static): https://get.haskellstack.org/stable/linux-x86_64.tar.gz
    * macOS: https://get.haskellstack.org/stable/osx-x86_64.tar.gz
    * Windows 64-bit: https://get.haskellstack.org/stable/windows-x86_64.zip

  As always, binaries for specific versions are available from the Github
  releases: https://github.com/commercialhaskell/stack/releases.

**Changes since v2.1.3.1**

Major changes:

* `setup-info-locations` yaml configuration now allows overwriting the default locations of `stack-setup-2.yaml`.
  [#5031](https://github.com/commercialhaskell/stack/pull/5031)
  [#2983](https://github.com/commercialhaskell/stack/issues/2983)
  [#2913](https://github.com/commercialhaskell/stack/issues/2913)

* The `setup-info` configuration key now allows overwriting parts of the default `setup-info`

* The `--setup-info-yaml` command line flag now may be used in all stack commands such as `stack build`, and not only in `stack setup`

* The `--setup-info-yaml` may specify multiple locations for `stack-setup.yaml` files.

* The `stack upload` can read first reads environment Variable `$HACKAGE_USERNAME` and `$HACKAGE_PASSWORD` if they are missing only then asks for `username` or `password`

* Fully remove GHCJS support.

* Remove the `freeze` command. It has been replaced by lock files.

Behavior changes:

* Remove the deprecated `--stack-setup-yaml` command line argument in favor of `--setup-info-yaml`
  [#2647](https://github.com/commercialhaskell/stack/issues/2647)

* We now recommend checking in generated cabal files for repos. When generating lock files for
  extra-deps that only include `package.yaml` files, a deprecation warning will be generated.
  Also, those packages will no longer be included in the generated lock files.
  See [#5210](https://github.com/commercialhaskell/stack/issues/5210).

Other enhancements:

* Add `build-output-timestamps` flag in yaml. Setting it to true
  prefixes each build log output line with a timestamp.

* Show warning about `local-programs-path` with spaces on windows
  when running scripts. See
  [#5013](https://github.com/commercialhaskell/stack/pull/5013)

* Add `ls dependencies json` which will print dependencies as JSON.
  `ls dependencies --tree`  is now `ls dependencies tree`. See
  [#4424](https://github.com/commercialhaskell/stack/pull/4424)

* Remove warning for using Stack with GHC 8.8-8.10, and Cabal 3.0-3.2.

* Allow relative paths in `--setup-info-yaml` and tool paths
  [#3394](https://github.com/commercialhaskell/stack/issues/3394)

* Added the `--only-locals` flag. See
  [#5272](https://github.com/commercialhaskell/stack/issues/5272)

Bug fixes:

* Upgrade `pantry`: module mapping insertions into the database are now atomic.
  Previously, if you SIGTERMed at the wrong time while running a script, you
  could end up with an inconsistent database state.

* `--resolver global` doesn't retrieve snapshots list from the internet
   beause doesn't need it. See [#5103](https://github.com/commercialhaskell/stack/issues/5103)

* Fix using relative links in haddocks output.  See
  [#4971](https://github.com/commercialhaskell/stack/issues/4971).
* Do not include generated cabal file information in lock files. See
  [#5045](https://github.com/commercialhaskell/stack/issues/5045).

* Use proper Hoogle executable path when installed automatically. See
  [#4905](https://github.com/commercialhaskell/stack/issues/4905)

* Fix GHC version for batched package unregistration. See
  [#4951](https://github.com/commercialhaskell/stack/issues/4951)

* Use Hoogle from the snapshot used and not the latest version. See
  [#4905](https://github.com/commercialhaskell/stack/issues/4905)

* Resolve "'stty' is not recognized". See
  [#4901](https://github.com/commercialhaskell/stack/issues/4901)

* Fix missing reconfigure check causing errors when a package gets
  used in multiple projects. See
  [#5147](https://github.com/commercialhaskell/stack/issues/5147)

## v2.1.3.1

Hackage-only release:

* Support persistent-template-2.7.x
* Support rio-0.1.11.0
* Add `stack.yaml` back to hackage sdist, and add `snapshot.yaml`


## v2.1.3

**Changes since v2.1.1**

Behavior changes:

* Disable WAL mode for SQLite3 databases, to improve compatibility with
  some platforms and filesystems.  See
  [#4876](https://github.com/commercialhaskell/stack/issues/4876).

* By default, do not perform expiry checks in Hackage Security. See
  [#4928](https://github.com/commercialhaskell/stack/issues/4928).

Other enhancements:

* Do not rerun expected test failures. This is mostly a change that
  will only affect the Stackage Curator use case, but there is now an
  additional message letting the user know when a previously-failed
  test case is being rerun.

* Move configure information for local packages back to .stack-work to
  improve caching. See
  [#4893](https://github.com/commercialhaskell/stack/issues/4893).

Bug fixes:

* Fix to allow dependencies on specific versions of local git repositories. See
  [#4862](https://github.com/commercialhaskell/stack/pull/4862)

* Allow Stack commands to be run in Nix mode without having a project file
  available. See
  [#4854](https://github.com/commercialhaskell/stack/issues/4864).

* Removes dependency on gnu-tar for OSX and Linux environment. The
  `--force-local` option was required only for windows environment.

* Properly wait for the `tar` subprocess to complete before returning, thereby
  avoiding a SIGTERM screwing up GHC installation. See
  [#4888](https://github.com/commercialhaskell/stack/issues/4888).

* Use package complete locations from lock files when resolving dependencies
  in `extra-deps`. See
  [#4887](https://github.com/commercialhaskell/stack/issues/4887).

* Set the `HASKELL_DIST_DIR` environment to a proper package dist
  directory so `doctest` is able to load modules autogenerated by Cabal.

* Expose package library when running tests.

* Fix support for non-ASCII module names. See
  [#4938](https://github.com/commercialhaskell/stack/issues/4938)

Other changes:

* Rename `pantry-tmp` package back to `pantry`, now that we have gained
  maintainership (which had been used by someone else for a candidate-only test
  that made it look like the name was free but prevented uploading a real
  package).


## v2.1.1.1

Hackage-only release that removes `stack.yaml` from the sdist.  This is because
`stack.yaml` now defines a multi-package project, whereas Hackage works on the
basis on individual packages (see
[#4860](https://github.com/commercialhaskell/stack/issues/4860))

If building a `stack` executable for distribution, please download the
source code from https://github.com/commercialhaskell/stack/releases/tag/v2.1.1
and build it using Stack itself in order to ensure identical behaviour
to official binaries.  This package on Hackage is provided for convenience
and bootstrapping purposes.


## v2.1.1

The Stack 2 release represents a series of significant changes to how Stack
works internally. For the vast majority of cases, these changes are backwards
compatible, in that existing projects will continue to build in the same way
with Stack 2 as they did with Stack 1. The large version bump is due to the
fundamental internal changes to cache handling, database storage (using SQLite
in place of binary files), implicit snapshots (which greatly improve the
precompiled cache), and moving to Pantry. We have also removed some less used
features, as listed below.

**Changes since v1.9.3**

Major changes:

* Switch over to pantry for managing packages. This is a major change
  to Stack's internals, and affects user-visible behavior in a few
  places. Some highlights:
    * Drop support for multiple package indices and legacy
      `00-index.tar` style indices. See
      [#4137](https://github.com/commercialhaskell/stack/issues/4137).
    * Support for archives and repos in the `packages` section has
      been removed. Instead, you must use `extra-deps` for such
      dependencies. `packages` now only supports local filepaths.
    * Add support for Git repositories containing (recursive) submodules.
    * Addition of new configuration options for specifying a "pantry
      tree" key, which provides more reproducibility around builds,
      and (in the future) will be used for more efficient package
      content downloads. You can also specify package name and version
      for more efficient config parsing.
          * __NOTE__ The new `stack freeze` command provides support
            for automatically generating this additional
            information.
    * Package contents and metadata are stored in an SQLite database
      in place of files on the filesystem. The `pantry` library can be
      used for interacting with these contents.
    * Internally, Stack has changed many datatypes, including moving
      to Cabal's definition of many data types. As a result of such
      changes, existing cache files will in general be invalidated,
      resulting in Stack needing to rebuild many previously cached
      builds in the new version. Sorry :(.
    * A new command, `stack freeze` has been added which outputs
      project and snapshot definitions with dependencies pinned to
      their exact versions.
    * The `ignore-revision-mismatch` setting is no longer needed, and
      has been removed.
    * Overriding GHC boot packages results in any other GHC boot
      packages depending on it being no longer available as a dependency,
      such packages need to be added explicitly when needed. See
      [#4510] (https://github.com/commercialhaskell/stack/issues/4510).
    * Cabal solver integration was not updated to support newer
      `cabal-install` versions so `stack solver` command was removed as
      well as a related option `--solver` from `stack new` and
      `stack init`.
* Upgrade to Cabal 2.4
    * Note that, in this process, the behavior of file globbing has
      been modified to match that of Cabal. In particular, this means
      that for Cabal spec versions less than 2.4, `*.txt` will
      match `foo.txt`, but not `foo.2.txt`.
* Remove the `stack image` command. With the advent of Docker multistage
  builds, this functionality is no longer useful. For an example, please see
  [Building Haskell Apps with
  Docker](https://www.fpcomplete.com/blog/2017/12/building-haskell-apps-with-docker).
* Support building GHC from source (experimental)
    * Stack now supports building and installing GHC from source. The built GHC
      is uniquely identified by a commit id and an Hadrian "flavour" (Hadrian is
      the newer GHC build system), hence `compiler` can be set to use a GHC
      built from source with `ghc-git-COMMIT-FLAVOUR`
* `stack.yaml` now supports a `configure-options`, which are passed directly to
  the `configure` step in the Cabal build process. See
  [#1438](https://github.com/commercialhaskell/stack/issues/1438)
* Remove support for building GHCJS itself. Future releases of Stack
  may remove GHCJS support entirely.
* Support for lock files for pinning exact project dependency versions

Behavior changes:

* `stack.yaml` now supports `snapshot`: a synonym for `resolver`. See
  [#4256](https://github.com/commercialhaskell/stack/issues/4256)
* `stack script` now passes `-i -idir` in to the `ghc`
  invocation. This makes it so that the script can import local
  modules, and fixes an issue where `.hs` files in the current
  directory could affect interpretation of the script. See
  [#4538](https://github.com/commercialhaskell/stack/pull/4538)
* When using `stack script`, custom snapshot files will be resolved
  relative to the directory containing the script.
* Remove the deprecated `--upgrade-cabal` flag to `stack setup`.
* Support the `drop-packages` field in `stack.yaml`
* Remove the GPG signing code during uploads. The GPG signatures have
  never been used yet, and there are no plans to implement signature
  verification.
* Remove the `--plain` option for the `exec` family of commands
* Always use the `--exact-configuration` Cabal configuration option when
  building (should mostly be a non-user-visible enhancement).
* No longer supports Cabal versions older than `1.19.2`.  This means
  projects using snapshots earlier than `lts-3.0` or
  `nightly-2015-05-05` will no longer build.
* Remove the `stack docker cleanup` command.  Docker itself now has
  [`docker image prune`](https://docs.docker.com/engine/reference/commandline/image_prune/)
  and
  [`docker container prune`](https://docs.docker.com/engine/reference/commandline/container_prune/),
  which you can use instead.
* Interleaved output is now turned on by default, see
  [#4702](https://github.com/commercialhaskell/stack/issues/4702). In
  addition, the `packagename> ` prefix is no longer included in
  interelaved mode when only building a single target.
* The `-fhide-source-paths` GHC option is now enabled by default and
  can be disabled via the `hide-source-paths` configuration option in
  `stack.yaml`. See [#3784](https://github.com/commercialhaskell/stack/issues/3784)
* Stack will reconfigure a package if you modify your `PATH` environment
  variable. See
  [#3138](https://github.com/commercialhaskell/stack/issues/3138).
* For GHC 8.4 and later, disable the "shadowed dependencies" workaround. This
  means that Stack will no longer have to force reconfigures as often. See
  [#3554](https://github.com/commercialhaskell/stack/issues/3554).
* When building a package, Stack takes a lock on the dist directory in
  use to avoid multiple runs of Stack from trampling each others'
  files. See
  [#2730](https://github.com/commercialhaskell/stack/issues/2730).
* Stack will check occasionally if there is a new version available and prompt
  the user to upgrade. This will not incur any additional network traffic, as
  it will piggy-back on the existing Hackage index updates. You can set
  `recommend-stack-upgrade: false` to bypass this. See
  [#1681](https://github.com/commercialhaskell/stack/issues/1681).
* `stack list-dependencies` has been removed in favour of `stack ls dependencies`.
* The new default for `--docker-auto-pull` is enabled. See
  [#3332](https://github.com/commercialhaskell/stack/issues/3332).

Other enhancements:

* Support MX Linux in get-stack.sh. Fixes
  [#4769](https://github.com/commercialhaskell/stack/issues/4769).
* Defer loading up of files for local packages. This allows us to get
  plan construction errors much faster, and avoid some unnecessary
  work when only building a subset of packages. This is especially
  useful for the curator use case.
* Existing global option `--color=WHEN` is now also available as a
  non-project-specific yaml configuration parameter `color:`.
* Adopt the standard proposed at http://no-color.org/, that color should not be
  added by default if the `NO_COLOR` environment variable is present.
* New command `stack ls stack-colors` lists the styles and the associated 'ANSI'
  control character sequences that stack uses to color some of its output. See
  `stack ls stack-colors --help` for more information.
* New global option `--stack-colors=STYLES`, also available as a
  non-project-specific yaml configuration parameter, allows a stack user to
  redefine the default styles that stack uses to color some of its output. See
  `stack --help` for more information.
* British English spelling of 'color' (colour) accepted as an alias for
  `--color`, `--stack-colors`, `stack ls stack-colors` at the command line and
  for `color:` and `stack-colors:` in yaml configuration files.
* New build option `--ddump-dir`. (See
  [#4225](https://github.com/commercialhaskell/stack/issues/4225))
* Stack parses and respects the `preferred-versions` information from
  Hackage for choosing latest version of a package in some cases,
  e.g. `stack unpack packagename`.
* The components output in the `The main module to load is ambiguous` message
  now include package names so they can be more easily copy-pasted.
* Git repos are shared across multiple projects. See
  [#3551](https://github.com/commercialhaskell/stack/issues/3551)
* Use en_US.UTF-8 locale by default in pure Nix mode so programs won't
  crash because of Unicode in their output
  [#4095](https://github.com/commercialhaskell/stack/issues/4095)
* Add `--tree` to `ls dependencies` to list dependencies as tree.
  [#4101](https://github.com/commercialhaskell/stack/issues/4101)
* Add `--pedantic` to `ghci` to run with `-Wall` and `-Werror`
  [#4463](https://github.com/commercialhaskell/stack/issues/4463)
* Add `--cabal-files` flag to `stack ide targets` command.
* Add `--stdout` flag to all `stack ide` subcommands.
* Use batches when unregistering packages with `ghc-pkg`.
  (See [#2662](https://github.com/commercialhaskell/stack/issues/2662))
* `get-stack` script now works on Windows CI machines of Appveyor,
  Travis and Azure Pipelines. See
  [#4535](https://github.com/commercialhaskell/stack/issues/4535)/
* Show snapshot being used when `stack ghci` is invoked outside of a project
  directory. See
  [#3651](https://github.com/commercialhaskell/stack/issues/3651)
* The script interpreter now accepts a `--extra-dep` flag for adding
  packages not present in the snapshot. Currently, this only works
  with packages from Hackage, not Git repos or archives.
* When using the script interpreter with `--optimize` or `--compile`,
  Stack will perform an optimization of checking whether a newer
  executable exists, making reruns significantly faster. There's a
  downside to this, however: if you have a multifile script, and
  change one of the dependency modules, Stack will not automatically
  detect and recompile.
* `stack clean` will delete the entire `.stack-work/dist` directory,
  not just the relevant subdirectory for the current GHC version. See
  [#4480](https://github.com/commercialhaskell/stack/issues/4480).
* Add `stack purge` as a shortcut for `stack clean --full`. See
  [#3863](https://github.com/commercialhaskell/stack/issues/3863).
* Both `stack dot` and `stack ls dependencies` accept a
  `--global-hints` flag to bypass the need for an installed GHC. See
  [#4390](https://github.com/commercialhaskell/stack/issues/4390).
* Add the `stack config env` command for getting shell script environment
  variables. See [#620](https://github.com/commercialhaskell/stack/issues/620).
* Less verbose output from `stack setup` on Windows. See
  [#1212](https://github.com/commercialhaskell/stack/issues/1212).
* Add an optional `ignore-expiry` flag to the `hackage-security`
  section of the `~/.stack/config.yaml`. It allows to disable timestamp
  expiration verification just like `cabal --ignore-expiry` does.
  The flag is not enabled by default so that the default functionality
  is not changed.
* Include default values for most command line flags in the `--help`
  output. See
  [#893](https://github.com/commercialhaskell/stack/issues/893).
* Set the `GHC_ENVIRONMENT` environment variable to specify dependency
  packages explicitly when running test. This is done to prevent
  ambiguous module name errors in `doctest` tests.
* `get-stack` script now works on Windows CI machines of Appveyor,
  Travis and Azure Pipelines. See
  [#4535](https://github.com/commercialhaskell/stack/issues/4535)
* Warn when a Docker image does not include a `PATH` environment
  variable. See
  [#2472](https://github.com/commercialhaskell/stack/issues/2742)
* When using `system-ghc: true`, Stack will now find the appropriate GHC
  installation based on the version suffix, allowing you to more easily switch
  between various system-installed GHCs. See
  [#2433](https://github.com/commercialhaskell/stack/issues/2433).
* `stack init` will now support create a `stack.yaml` file without any local
  packages. See [#2465](https://github.com/commercialhaskell/stack/issues/2465)
* Store caches in SQLite database instead of files.
* No longer use "global" Docker image database (`docker.db`).
* User config files are respected for the script command. See
  [#3705](https://github.com/commercialhaskell/stack/issues/3705),
  [#3887](https://github.com/commercialhaskell/stack/issues/3887).
* Set the `GHC_ENVIRONMENT` environment variable to `-` to tell GHC to
  ignore any such files when GHC is new enough (>= 8.4.4), otherwise
  simply unset the variable. This allows Stack to have control of
  package databases when running commands like `stack exec ghci`, even
  in the presence of implicit environment files created by `cabal
  new-build`. See
  [#4706](https://github.com/commercialhaskell/stack/issues/4706).
* Use a database cache table to speed up discovery of installed GHCs
* You can specify multiple `--test-arguments` options. See
  [#2226](https://github.com/commercialhaskell/stack/issues/2226)
* Windows terminal width detection is now done. See
  [#3588](https://github.com/commercialhaskell/stack/issues/3588)
* On Windows, informs users if the 'programs' path contains a space character
  and further warns users if that path does not have an alternative short
  ('8 dot 3') name, referencing the `local-programs-path` configuration option.
  See [#4726](https://github.com/commercialhaskell/stack/issues/4726)
* Add `--docker-mount-mode` option to set the Docker volume mount mode
  for performance tuning on macOS.

Bug fixes:

* Ignore duplicate files for a single module when a Haskell module was
  generated from a preprocessor file. See
  [#4076](https://github.com/commercialhaskell/stack/issues/4076).
* Only track down components in current directory if there are no
  hs-source-dirs found. This eliminates a number of false-positive
  warnings, similar to
  [#4076](https://github.com/commercialhaskell/stack/issues/4076).
* Handle a change in GHC's hi-dump format around `addDependentFile`,
  which now includes a hash. See
  [yesodweb/yesod#1551](https://github.com/yesodweb/yesod/issues/1551)
* Fix `subdirs` for git repos in `extra-deps` to match whole directory names.
  Also fixes for `subdirs: .`. See
  [#4292](https://github.com/commercialhaskell/stack/issues/4292)
* Fix for git packages to update submodules to the correct state. See
  [#4314](https://github.com/commercialhaskell/stack/pull/4314)
* Add `--cabal-files` flag to `stack ide targets` command.
* Don't download ghc when using `stack clean`.
* Support loading in GHCi definitions from symlinked C files. Without this
  patch, Stack will try to find object files in the directory pointed to
  by symlinks, while GCC will produce the object files in the original
  directory. See
  [#4402](https://github.com/commercialhaskell/stack/pull/4402)
* Fix handling of GitHub and URL templates on Windows. See
  [commercialhaskell/stack#4394](https://github.com/commercialhaskell/stack/issues/4394)
* Fix `--file-watch` not responding to file modifications when running
  inside docker on Mac. See
  [#4506](https://github.com/commercialhaskell/stack/issues/4506)
* Using `--ghc-options` with `stack script --compile` now works.
* Ensure the detailed-0.9 type tests work.
  See [#4453](https://github.com/commercialhaskell/stack/issues/4453).
* Extra include and lib dirs are now order-dependent. See
  [#4527](https://github.com/commercialhaskell/stack/issues/4527).
* Apply GHC options when building a `Setup.hs` file. See
  [#4526](https://github.com/commercialhaskell/stack/issues/4526).
* Stack handles ABI changes in FreeBSD 12 by differentiating that version from
  previous.
* Help text for the `templates` subcommand now reflects behaviour in stack 1.9
  — that it downloads and shows a help file, rather than listing available
  templates.
* Fix detection of aarch64 platform (this broke when we upgraded to a newer
  Cabal version).
* Docker: fix detecting and pulling missing images with `--docker-auto-pull`, see
  [#4598](https://github.com/commercialhaskell/stack/issues/4598)
* Hackage credentials are not world-readable. See
  [#2159](https://github.com/commercialhaskell/stack/issues/2159).
* Warnings are dumped from logs even when color is enabled. See
  [#2997](https://github.com/commercialhaskell/stack/issues/2997)
* `stack init` will now work for cabal files with sublibraries. See
  [#4408](https://github.com/commercialhaskell/stack/issues/4408)
* When the Cabal spec version is newer than the global Cabal version, build
  against the snapshot's Cabal library. See
  [#4488](https://github.com/commercialhaskell/stack/issues/4488)
* Docker: fix detection of expected subprocess failures.  This fixes
  downloading a compatible `stack` executable  when the host `stack` is not
  compatible with the Docker image (on Linux), and doesn't show an unnecessary
  extra error when the in-container re-exec'ed `stack` exits with failure.
* The `stack ghci` command's `--ghc-options` flag now parses multiple options.
  See [#3315](https://github.com/commercialhaskell/stack/issues/3315).


## v1.9.3.1

Hackage-only release with no user facing changes (added compatibility
with `rio-0.1.9.2`).


## v1.9.3

Bug fixes:

* Stack can now be compiled again inside a directory that does not
  contain a `.git` directory, see
  [#4364](https://github.com/commercialhaskell/stack/issues/4364#issuecomment-431600841)
* Handle a change in GHC's hi-dump format around `addDependentFile`,
  which now includes a hash. See
  [yesodweb/yesod#1551](https://github.com/yesodweb/yesod/issues/1551)
* Allow variables to appear in template file names.


## v1.9.1.1

Hackage-only release with no user facing changes.

* Stack can now be compiled again inside a directory that does not
  contain a `.git` directory, see
  [#4364](https://github.com/commercialhaskell/stack/issues/4364#issuecomment-431600841)


## v1.9.1

Release notes:

* Statically linked Linux bindists are back again, thanks to [@nh2](https://github.com/nh2).
* We will be deleting the Ubuntu, Debian, CentOS, Fedora, and Arch package repos from `download.fpcomplete.com` soon.  These have been deprecated for over a year and have not received new releases, but were left in place for compatibility with older scripts.

Major changes:

* Upgrade to Cabal 2.4
    * Note that, in this process, the behavior of file globbing has
      been modified to match that of Cabal. In particular, this means
      that for Cabal spec versions less than 2.4, `*.txt` will
      match `foo.txt`, but not `foo.2.txt`.
* `GHCJS` support is being downgraded to 'experimental'. A warning notifying the user of the experimental status of `GHCJS` will be displayed.

Behavior changes:

* `ghc-options` from `stack.yaml` are now appended to `ghc-options` from
  `config.yaml`, whereas before they would be replaced.
* `stack build` will now announce when sublibraries of a package are being
  build, in the same way executables, tests, benchmarks and libraries are
  announced
* `stack sdist` will now announce the destination of the generated tarball,
    regardless of whether or not it passed the sanity checks
* The `--upgrade-cabal` option to `stack setup` has been
  deprecated. This feature no longer works with GHC 8.2 and
  later. Furthermore, the reason for this flag originally being
  implemented was drastically lessened once Stack started using the
  snapshot's `Cabal` library for custom setups. See:
  [#4070](https://github.com/commercialhaskell/stack/issues/4070).
* With the new namespaced template feature, `stack templates` is no
  longer able to meaningfully display a list of all templates
  available. Instead, the command will download and display a
  [help file](https://github.com/commercialhaskell/stack-templates/blob/master/STACK_HELP.md)
  with more information on how to discover templates. See:
  [#4039](https://github.com/commercialhaskell/stack/issues/4039)
* Build tools are now handled in a similar way to `cabal-install`. In
  particular, for legacy `build-tools` fields, we use a hard-coded
  list of build tools in place of looking up build tool packages in a
  tool map. This both brings Stack's behavior closer into line with
  `cabal-install`, avoids some bugs, and opens up some possible
  optimizations/laziness. See:
  [#4125](https://github.com/commercialhaskell/stack/issues/4125).
* Mustache templating is not applied to large files (over 50kb) to
  avoid performance degredation. See:
  [#4133](https://github.com/commercialhaskell/stack/issues/4133).
* `stack upload` signs the package by default, as documented. `--no-signature`
  turns the signing off.
  [#3739](https://github.com/commercialhaskell/stack/issues/3739)
* In case there is a network connectivity issue while trying to
  download a template, stack will check whether that template had
  been downloaded before. In that case, the cached version will be
  used. See [#3850](https://github.com/commercialhaskell/stack/issues/3850).

Other enhancements:

* On Windows before Windows 10, --color=never is the default on terminals that
  can support ANSI color codes in output only by emulation
* On Windows, recognise a 'mintty' (false) terminal as a terminal, by default
* `stack build` issues a warning when `base` is explicitly listed in
  `extra-deps` of `stack.yaml`
* `stack build` suggests trying another GHC version should the build
  plan end up requiring unattainable `base` version.
* A new sub command `run` has been introduced to build and run a specified executable
  similar to `cabal run`. If no executable is provided as the first argument, it
  defaults to the first available executable in the project.
* `stack build` missing dependency suggestions (on failure to construct a valid
  build plan because of missing deps) are now printed with their latest
  cabal file revision hash. See
  [#4068](https://github.com/commercialhaskell/stack/pull/4068).
* Added new `--tar-dir` option to `stack sdist`, that allows to copy
  the resulting tarball to the specified directory.
* Introduced the `--interleaved-output` command line option and
  `build.interleaved-output` config value which causes multiple concurrent
  builds to dump to stderr at the same time with a `packagename> ` prefix. See
  [#3225](https://github.com/commercialhaskell/stack/issues/3225).
* The default retry strategy has changed to exponential backoff.
  This should help with
  [#3510](https://github.com/commercialhaskell/stack/issues/3510).
* `stack new` now allows template names of the form `username/foo` to
  download from a user other than `commercialstack` on Github, and can be prefixed
  with the service `github:`, `gitlab:`, or `bitbucket:`.  [#4039](https://github.com/commercialhaskell/stack/issues/4039)
* Switch to `githash` to include some unmerged bugfixes in `gitrev`
  Suggestion to add `'allow-newer': true` now shows path to user config
  file where this flag should be put into [#3685](https://github.com/commercialhaskell/stack/issues/3685)
* `stack ghci` now asks which main target to load before doing the build,
  rather than after
* Bump to hpack 0.29.0
* With GHC 8.4 and later, Haddock is given the `--quickjump` flag.
* It is possible to specify the Hackage base URL to upload packages to, instead
  of the default of `https://hackage.haskell.org/`, by using `hackage-base-url`
  configuration option.
* When using Nix, if a specific minor version of GHC is not requested, the
  latest minor version in the given major branch will be used automatically.

Bug fixes:

* `stack ghci` now does not invalidate `.o` files on repeated runs,
  meaning any modules compiled with `-fobject-code` will be cached
  between ghci runs. See
  [#4038](https://github.com/commercialhaskell/stack/pull/4038).
* `~/.stack/config.yaml` and `stack.yaml` terminating by newline
* The previous released caused a regression where some `stderr` from the
  `ghc-pkg` command showed up in the terminal. This output is now silenced.
* A regression in recompilation checking introduced in v1.7.1 has been fixed.
  See [#4001](https://github.com/commercialhaskell/stack/issues/4001)
* `stack ghci` on a package with internal libraries was erroneously looking
  for a wrong package corresponding to the internal library and failing to
  load any module. This has been fixed now and changes to the code in the
  library and the sublibrary are properly tracked. See
  [#3926](https://github.com/commercialhaskell/stack/issues/3926).
* For packages with internal libraries not depended upon, `stack build` used
  to fail the build process since the internal library was not built but it
  was tried to be registered. This is now fixed by always building internal
  libraries. See
  [#3996](https://github.com/commercialhaskell/stack/issues/3996).
* `--no-nix` was not respected under NixOS
* Fix a regression which might use a lot of RAM. See
  [#4027](https://github.com/commercialhaskell/stack/issues/4027).
* Order of commandline arguments does not matter anymore.
  See [#3959](https://github.com/commercialhaskell/stack/issues/3959)
* When prompting users about saving their Hackage credentials on upload,
  flush to stdout before waiting for the response so the prompt actually
  displays. Also fixes a similar issue with ghci target selection prompt.
* If `cabal` is not on PATH, running `stack solver` now prompts the user
  to run `stack install cabal-install`
* `stack build` now succeeds in building packages which contain sublibraries
  which are dependencies of executables, tests or benchmarks but not of the
  main library. See
  [#3787](https://github.com/commercialhaskell/stack/issues/3787).
* Sublibraries are now properly considered for coverage reports when the test
  suite depends on the internal library. Before, stack was erroring when
  trying to generate the coverage report, see
  [#4105](https://github.com/commercialhaskell/stack/issues/4105).
* Sublibraries are now added to the precompiled cache and recovered from there
  when the snapshot gets updated. Previously, updating the snapshot when there
  was a package with a sublibrary in the snapshot resulted in broken builds.
  This is now fixed, see
  [#4071](https://github.com/commercialhaskell/stack/issues/4071).
* [#4114](https://github.com/commercialhaskell/stack/issues/4114) Stack pretty prints error messages with proper `error` logging
  level instead of `warning` now. This also fixes self-executing scripts
  not piping plan construction errors from runhaskell to terminal (issue
  [#3942](https://github.com/commercialhaskell/stack/issues/3942)).
* Fix invalid "While building Setup.hs" when Cabal calls fail. See:
  [#3934](https://github.com/commercialhaskell/stack/issues/3934)
* `stack upload` signs the package by default, as documented. `--no-signature`
  turns the signing off.
  [#3739](https://github.com/commercialhaskell/stack/issues/3739)


## v1.7.1

Release notes:

* aarch64 (64-bit ARM) bindists are now available for the first time.
* Statically linked Linux bindists are no longer available, due to difficulty with GHC 8.2.2 on Alpine Linux.
* 32-bit Linux GMP4 bindists for CentOS 6 are no longer available, since GHC 8.2.2 is no longer being built for that platform.

Major changes:

* Upgrade from Cabal 2.0 to Cabal 2.2

Behavior changes:

* `stack setup` no longer uses different GHC configure options on Linux
  distributions that use GCC with PIE enabled by default.  GHC detects
  this itself since ghc-8.0.2, and Stack's attempted workaround for older
  versions caused more problems than it solved.
* `stack new` no longer initializes a project if the project template contains
   a stack.yaml file.

Other enhancements:

* A new sub command `ls` has been introduced to stack to view
  local and remote snapshots present in the system. Use `stack ls
  snapshots --help` to get more details about it.
* `list-dependencies` has been deprecated. The functionality has
  to accessed through the new `ls dependencies` interface. See
  [#3669](https://github.com/commercialhaskell/stack/issues/3669)
  for details.
* Specify User-Agent HTTP request header on every HTTP request.
  See [#3628](https://github.com/commercialhaskell/stack/issues/3628) for details.
* `stack setup` looks for GHC bindists and installations by any OS key
  that is compatible (rather than only checking a single one).   This is
  relevant on Linux where different distributions may have different
  combinations of libtinfo 5/6, ncurses 5/6, and gmp 4/5, and will allow
  simpifying the setup-info metadata YAML for future GHC releases.
* The build progress bar reports names of packages currently building.
* `stack setup --verbose` causes verbose output of GHC configure process.
  See [#3716](https://github.com/commercialhaskell/stack/issues/3716)
* Improve the error message when an `extra-dep` from a path or git reference can't be found
  See [#3808](https://github.com/commercialhaskell/stack/pull/3808)
* Nix integration is now disabled on windows even if explicitly enabled,
  since it isn't supported. See
  [#3600](https://github.com/commercialhaskell/stack/issues/3600)
* `stack build` now supports a new flag `--keep-tmp-files` to retain intermediate
  files and directories for the purpose of debugging.
  It is best used with ghc's equivalent flag,
  i.e. `stack build --keep-tmp-files --ghc-options=-keep-tmp-files`.
  See [#3857](https://github.com/commercialhaskell/stack/issues/3857)
* Improved error messages for snapshot parse exceptions
* `stack unpack` now supports a `--to /target/directory` option to
  specify where to unpack the package into
* `stack hoogle` now supports a new flag `--server` that launches local
  Hoogle server on port 8080. See
  [#2310](https://github.com/commercialhaskell/stack/issues/2310)

Bug fixes:

* The script interpreter's implicit file arguments are now passed before other
  arguments. See [#3658](https://github.com/commercialhaskell/stack/issues/3658).
  In particular, this makes it possible to pass `-- +RTS ... -RTS` to specify
  RTS arguments used when running the script.
* Don't ignore the template `year` parameter in config files, and clarify the
  surrounding documentation. See
  [#2275](https://github.com/commercialhaskell/stack/issues/2275).
* Benchmarks used to be run concurrently with other benchmarks
  and build steps. This is non-ideal because CPU usage of other processes
  may interfere with benchmarks. It also prevented benchmark output from
  being displayed by default. This is now fixed. See
  [#3663](https://github.com/commercialhaskell/stack/issues/3663).
* `stack ghci` now allows loading multiple packages with the same
  module name, as long as they have the same filepath. See
  [#3776](https://github.com/commercialhaskell/stack/pull/3776).
* `stack ghci` no longer always adds a dependency on `base`. It is
  now only added when there are no local targets. This allows it to
  be to load code that uses replacements for `base`. See
  [#3589](https://github.com/commercialhaskell/stack/issues/3589#issuecomment)
* `stack ghci` now uses correct paths for autogen files with
  [#3791](https://github.com/commercialhaskell/stack/issues/3791)
* When a package contained sublibraries, stack was always recompiling the
  package. This has been fixed now, no recompilation is being done because of
  sublibraries. See [#3899](https://github.com/commercialhaskell/stack/issues/3899).
* The `get-stack.sh` install script now matches manual instructions
  when it comes to Debian/Fedora/CentOS install dependencies.
* Compile Cabal-simple with gmp when using Nix.
  See [#2944](https://github.com/commercialhaskell/stack/issues/2944)
* `stack ghci` now replaces the stack process with ghci. This improves
  signal handling behavior. In particular, handling of Ctrl-C.  To make
  this possible, the generated files are now left behind after exit.
  The paths are based on hashing file contents, and it's stored in the
  system temporary directory, so this shouldn't result in too much
  garbage. See
  [#3821](https://github.com/commercialhaskell/stack/issues/3821).


## v1.6.5

Bug fixes:

* Some unnecessary rebuilds when no files were changed are now avoided, by
  having a separate build cache for each component of a package. See
  [#3732](https://github.com/commercialhaskell/stack/issues/3732).
* Correct the behavior of promoting a package from snapshot to local
  package. This would get triggered when version bounds conflicted in
  a snapshot, which could be triggered via Hackage revisions for old
  packages. This also should allow custom snapshots to define
  conflicting versions of packages without issue. See
  [Stackage issue #3185](https://github.com/fpco/stackage/issues/3185).
* When promoting packages from snapshot to local, we were
  occasionally discarding the actual package location content and
  instead defaulting to pulling the package from the index. We now
  correctly retain this information. Note that if you were affected by
  this bug, you will likely need to delete the binary build cache
  associated with the relevant custom snapshot. See
  [#3714](https://github.com/commercialhaskell/stack/issues/3714).
* `--no-rerun-tests` has been fixed. Previously, after running a test
  we were forgetting to record the result, which meant that all tests
  always ran even if they had already passed before. See
  [#3770](https://github.com/commercialhaskell/stack/pull/3770).
* Includes a patched version of `hackage-security` which fixes both
  some issues around asynchronous exception handling, and moves from
  directory locking to file locking, making the update mechanism
  resilient against SIGKILL and machine failure. See
  [hackage-security #187](https://github.com/haskell/hackage-security/issues/187)
  and [#3073](https://github.com/commercialhaskell/stack/issues/3073).


## v1.6.3.1

Hackage-only release with no user facing changes (updated to build with
newer version of hpack dependency).


## v1.6.3

Enhancements:

* In addition to supporting `.tar.gz` and `.zip` files as remote archives,
  plain `.tar` files are now accepted too. This will additionally help with
  cases where HTTP servers mistakenly set the transfer encoding to `gzip`. See
  [#3647](https://github.com/commercialhaskell/stack/issues/3647).
* Links to docs.haskellstack.org ignore Stack version patchlevel.
* Downloading Docker-compatible `stack` binary ignores Stack version patchlevel.

Bug fixes:

* For versions of Cabal before 1.24, ensure that the dependencies of
  non-buildable components are part of the build plan to work around an old
  Cabal bug. See [#3631](https://github.com/commercialhaskell/stack/issues/3631).
* Run the Cabal file checking in the `sdist` command more reliably by
  allowing the Cabal library to flatten the
  `GenericPackageDescription` itself.


## v1.6.1.1

Hackage-only release with no user facing changes (updated to build with
newer dependency versions).


## v1.6.1

Major changes:

* Complete overhaul of how snapshots are defined, the `packages` and
  `extra-deps` fields, and a number of related items. For full
  details, please see
  [the writeup on these changes](https://www.fpcomplete.com/blog/2017/07/stacks-new-extensible-snapshots). [PR #3249](https://github.com/commercialhaskell/stack/pull/3249),
  see the PR description for a number of related issues.
* Upgraded to version 2.0 of the Cabal library.

Behavior changes:

* The `--install-ghc` flag is now on by default. For example, if you
  run `stack build` in a directory requiring a GHC that you do not
  currently have, Stack will automatically download and install that
  GHC. You can explicitly set `install-ghc: false` or pass the flag
  `--no-install-ghc` to regain the previous behavior.
* `stack ghci` no longer loads modules grouped by package. This is
  always an improvement for plain ghci - it makes loading faster and
  less noisy. For intero, this has the side-effect that it will no
  longer load multiple packages that depend on TH loading relative
  paths.  TH relative paths will still work when loading a single
  package into intero. See
  [#3309](https://github.com/commercialhaskell/stack/issues/3309)
* Setting GHC options for a package via `ghc-options:` in your
  `stack.yaml` will promote it to a local package, providing for more
  consistency with flags and better reproducibility. See:
  [#849](https://github.com/commercialhaskell/stack/issues/849)
* The `package-indices` setting with Hackage no longer works with the
  `00-index.tar.gz` tarball, but must use the `01-index.tar.gz` file
  to allow revised packages to be found.
* Options passed via `--ghci-options` are now passed to the end of the
  invocation of ghci, instead of the middle.  This allows using `+RTS`
  without an accompanying `-RTS`.
* When auto-detecting `--ghc-build`, `tinfo6` is now preferred over
  `standard` if both versions of libtinfo are installed
* Addition of `stack build --copy-compiler-tool`, to allow tools like
  intero to be installed globally for a particular compiler.
  [#2643](https://github.com/commercialhaskell/stack/issues/2643)
* Stack will ask before saving hackage credentials to file. This new
  prompt can be avoided by using the `save-hackage-creds` setting. Please
  see [#2159](https://github.com/commercialhaskell/stack/issues/2159).
* The `GHCRTS` environment variable will no longer be passed through to
  every program stack runs. Instead, it will only be passed through
  commands like `exec`, `runghc`, `script`, `ghci`, etc.
  See [#3444](https://github.com/commercialhaskell/stack/issues/3444).
* `ghc-options:` for specific packages will now come after the options
  specified for all packages / particular sets of packages. See
  [#3573](https://github.com/commercialhaskell/stack/issues/3573).
* The `pvp-bounds` feature is no longer fully functional, due to some
  issues with the Cabal library's printer. See
  [#3550](https://github.com/commercialhaskell/stack/issues/3550).

Other enhancements:

* The `with-hpack` configuration option specifies an Hpack executable to use
  instead of the Hpack bundled with Stack. Please
  see [#3179](https://github.com/commercialhaskell/stack/issues/3179).
* It's now possible to skip tests and benchmarks using `--skip`
  flag
* `GitSHA1` is now `StaticSHA256` and is implemented using the `StaticSize 64 ByteString` for improved performance.
  See [#3006](https://github.com/commercialhaskell/stack/issues/3006)
* Dependencies via HTTP(S) archives have been generalized to allow
  local file path archives, as well as to support setting a
  cryptographic hash (SHA256) of the contents for better
  reproducibility.
* Allow specifying `--git-branch` when upgrading
* When running `stack upgrade` from a file which is different from the
  default executable path (e.g., on POSIX systems,
  `~/.local/bin/stack`), it will now additionally copy the new
  executable over the currently running `stack` executable. If
  permission is denied (such as in `/usr/local/bin/stack`), the user
  will be prompted to try again using `sudo`. This is intended to
  assist with the user experience when the `PATH` environment variable
  has not been properly configured, see
  [#3232](https://github.com/commercialhaskell/stack/issues/3232).
* `stack setup` for ghcjs will now install `alex` and `happy` if
  they are not present.  See
  [#3109](https://github.com/commercialhaskell/stack/issues/3232).
* Added `stack ghci --only-main` flag, to skip loading / importing
  all but main modules. See the ghci documentation page
  for further info.
* Allow GHC's colored output to show through. GHC colors output
  starting with version 8.2.1, for older GHC this does nothing.
  Sometimes GHC's heuristics would work fine even before this change,
  for example in `stack ghci`, but this override's GHC's heuristics
  when they're broken by our collecting and processing GHC's output.
* Extended the `ghc-options` field to support `$locals`, `$targets`,
  and `$everything`. See:
  [#3329](https://github.com/commercialhaskell/stack/issues/3329)
* Better error message for case that `stack ghci` file targets are
  combined with invalid package targets. See:
  [#3342](https://github.com/commercialhaskell/stack/issues/3342)
* For profiling now uses `-fprof-auto -fprof-cafs` instead of
  the deprecated `-auto-all -caf-all`. See:
  [#3360](https://github.com/commercialhaskell/stack/issues/3360)
* Better descriptions are now available for `stack upgrade --help`. See:
  [#3070](https://github.com/commercialhaskell/stack/issues/3070)
* When using Nix, nix-shell now depends always on gcc to prevent build errors
  when using the FFI. As ghc depends on gcc anyway, this doesn't increase the
  dependency footprint.
* `--cwd DIR` can now be passed to `stack exec` in order to execute the
  program in a different directory. See:
  [#3264](https://github.com/commercialhaskell/stack/issues/3264)
* Plan construction will detect if you add an executable-only package
  as a library dependency, resulting in much clearer error
  messages. See:
  [#2195](https://github.com/commercialhaskell/stack/issues/2195).
* Addition of `--ghc-options` to `stack script` to pass options directly
  to GHC. See:
  [#3454](https://github.com/commercialhaskell/stack/issues/3454)
* Add hpack `package.yaml` to build Stack itself
* Add `ignore-revision-mismatch` setting. See:
  [#3520](https://github.com/commercialhaskell/stack/issues/3520).
* Log when each individual test suite finishes. See:
  [#3552](https://github.com/commercialhaskell/stack/issues/3552).
* Avoid spurious rebuilds when using `--file-watch` by not watching files for
  executable, test and benchmark components that aren't a target. See:
  [#3483](https://github.com/commercialhaskell/stack/issues/3483).
* Stack will now try to detect the width of the running terminal
  (only on POSIX for the moment) and use that to better display
  output messages. Work is ongoing, so some messages will not
  be optimal yet. The terminal width can be overridden with the
  new `--terminal-width` command-line option (this works even on
  non-POSIX).
* Passing non local packages as targets to `stack ghci` will now
  cause them to be used as `-package` args along with package
  hiding.
* Detect when user changed .cabal file instead of package.yaml. This
  was implemented upstream in hpack. See
  [#3383](https://github.com/commercialhaskell/stack/issues/3383).
* Automatically run `autoreconf -i` as necessary when a `configure`
  script is missing. See
  [#3534](https://github.com/commercialhaskell/stack/issues/3534)
* GHC bindists can now be identified by their SHA256 checksum in addition to
  their SHA1 checksum, allowing for more security in download.
* For filesystem setup-info paths, it's no longer assumed that the
  directory is writable, instead a temp dir is used.  See
  [#3188](https://github.com/commercialhaskell/stack/issues/3188).

Bug fixes:

* `stack hoogle` correctly generates Hoogle databases. See:
  [#3362](https://github.com/commercialhaskell/stack/issues/3362)
* `stack --docker-help` is now clearer about --docker implying
   system-ghc: true, rather than both --docker and --no-docker.
* `stack haddock` now includes package names for all modules in the
   Haddock index page. See:
  [#2886](https://github.com/commercialhaskell/stack/issues/2886)
* Fixed an issue where Stack wouldn't detect missing Docker images
  properly with newer Docker versions.
  [#3171](https://github.com/commercialhaskell/stack/pull/3171)
* Previously, cabal files with just test-suite could cause build to fail
  ([#2862](https://github.com/commercialhaskell/stack/issues/2862))
* If an invalid snapshot file has been detected (usually due to
  mismatched hashes), Stack will delete the downloaded file and
  recommend either retrying or filing an issue upstream. See
  [#3319](https://github.com/commercialhaskell/stack/issues/3319).
* Modified the flag parser within Stack to match the behavior of
  Cabal's flag parser, which allows multiple sequential dashes. See
  [#3345](https://github.com/commercialhaskell/stack/issues/3345)
* Now clears the hackage index cache if it is older than the
  downloaded index.  Fixes potential issue if stack was interrupted when
  updating index.
  See [#3033](https://github.com/commercialhaskell/stack/issues/3033)
* The Stack install script now respects the `-d` option.
  See [#3366](https://github.com/commercialhaskell/stack/pull/3366).
* `stack script` can now handle relative paths to source files.
  See [#3372](https://github.com/commercialhaskell/stack/issues/3372).
* Fixes explanation of why a target is needed by the build plan, when the
  target is an extra dependency from the commandline.
  See [#3378](https://github.com/commercialhaskell/stack/issues/3378).
* Previously, if you delete a yaml file from ~/.stack/build-plan, it would
  trust the etag and not re-download.  Fixed in this version.
* Invoking `stack --docker` in parallel now correctly locks the sqlite database.
  See [#3400](https://github.com/commercialhaskell/stack/issues/3400).
* docs.haskellstack.org RTD documentation search is replaced by the mkdocs
  search. Please see
  [#3376](https://github.com/commercialhaskell/stack/issues/3376).
* `stack clean` now works with nix.  See
  [#3468](https://github.com/commercialhaskell/stack/issues/3376).
* `stack build --only-dependencies` no longer builds local project packages
  that are depended on. See
  [#3476](https://github.com/commercialhaskell/stack/issues/3476).
* Properly handle relative paths stored in the precompiled cache files. See
  [#3431](https://github.com/commercialhaskell/stack/issues/3431).
* In some cases, Cabal does not realize that it needs to reconfigure, and must
  be told to do so automatically. This would manifest as a "shadowed
  dependency" error message. We now force a reconfigure whenever a dependency is
  built, even if the package ID remained the same. See
  [#2781](https://github.com/commercialhaskell/stack/issues/2781).
* When `--pvp-bounds` is enabled for sdist or upload, internal
  dependencies could cause errors when uploaded to hackage.  This is
  fixed, see [#3290](https://github.com/commercialhaskell/stack/issues/3290)
* Fixes a bug where nonexistent hackage versions would cause stack to
  suggest the same package name, without giving version info. See
  [#3562](https://github.com/commercialhaskell/stack/issues/3562)
* Fixes a bug that has existed since 1.5.0, where
  `stack setup --upgrade-cabal` would say that Cabal is already the latest
  version, when it wasn't.
* Ensure that an `extra-dep` from a local directory is not treated as
  a `$locals` for GHC options purposes. See
  [#3574](https://github.com/commercialhaskell/stack/issues/3574).
* Building all executables only happens once instead of every
  time. See
  [#3229](https://github.com/commercialhaskell/stack/issues/3229) for
  more info.


## 1.5.1

Bug fixes:

* Stack eagerly tries to parse all cabal files related to a
  snapshot. Starting with Stackage Nightly 2017-07-31, snapshots are
  using GHC 8.2.1, and the `ghc.cabal` file implicitly referenced uses
  the (not yet supported) Cabal 2.0 file format. Future releases of
  Stack will both be less eager about cabal file parsing and support
  Cabal 2.0. This patch simply bypasses the error for invalid parsing.


## 1.5.0

Behavior changes:

* `stack profile` and `stack trace` now add their extra RTS arguments for
  benchmarks and tests to the beginning of the args, instead of the end.
  See [#2399](https://github.com/commercialhaskell/stack/issues/2399)
* Support for Git-based indices has been removed.

Other enhancements:

* `stack setup` allow to control options passed to ghcjs-boot with
  `--ghcjs-boot-options` (one word at a time) and `--[no-]ghcjs-boot-clean`
* `stack setup` now accepts a `--install-cabal VERSION` option which
  will install a specific version of the Cabal library globally.
* Updates to store-0.4.1, which has improved performance and better error
  reporting for version tags.  A side-effect of this is that all of
  stack's binary caches will be invalidated.
* `stack solver` will now warn about unexpected cabal-install versions.
  See [#3044](https://github.com/commercialhaskell/stack/issues/3044)
* Upstream packages unpacked to a temp dir are now deleted as soon as
  possible to avoid running out of space in `/tmp`.
  See [#3018](https://github.com/commercialhaskell/stack/issues/3018)
* Add short synonyms for `test-arguments` and `benchmark-arguments` options.
* Adds `STACK_WORK` environment variable, to specify work dir.
  See [#3063](https://github.com/commercialhaskell/stack/issues/3063)
* Can now use relative paths for `extra-include-dirs` and `extra-lib-dirs`.
  See [#2830](https://github.com/commercialhaskell/stack/issues/2830)
* Improved bash completion for many options, including `--ghc-options`,
  `--flag`, targets, and project executables for `exec`.
* `--haddock-arguments` is actually used now when `haddock` is invoked
  during documentation generation.
* `--[no-]haddock-hyperlink-source` flag added which allows toggling
  of sources being included in Haddock output.
  See [#3099](https://github.com/commercialhaskell/stack/issues/3099)
* `stack ghci` will now skip building all local targets, even if they have
  downstream deps, as long as it's registered in the DB.
* The pvp-bounds feature now supports adding `-revision` to the end of
  each value, e.g. `pvp-bounds: both-revision`. This means that, when
  uploading to Hackage, Stack will first upload your tarball with an
  unmodified `.cabal` file, and then upload a cabal file revision with
  the PVP bounds added. This can be useful&mdash;especially combined
  with the
  [Stackage no-revisions feature](http://www.snoyman.com/blog/2017/04/stackages-no-revisions-field)&mdash;as
  a method to ensure PVP compliance without having to proactively fix
  bounds issues for Stackage maintenance.
* Expose a `save-hackage-creds` configuration option
* On GHC <= 7.8, filters out spurious linker warnings on windows
  See [#3127](https://github.com/commercialhaskell/stack/pull/3127)
* Better error messages when creating or building packages which alias
  wired-in packages. See
  [#3172](https://github.com/commercialhaskell/stack/issues/3172).
* MinGW bin folder now is searched for dynamic libraries. See [#3126](https://github.com/commercialhaskell/stack/issues/3126)
* When using Nix, nix-shell now depends always on git to prevent runtime errors
  while fetching metadata
* The `stack unpack` command now accepts a form where an explicit
  Hackage revision hash is specified, e.g. `stack unpack
  foo-1.2.3@gitsha1:deadbeef`. Note that this should be considered
  _experimental_, Stack will likely move towards a different hash
  format in the future.
* Binary "stack upgrade" will now warn if the installed executable is not
  on the PATH or shadowed by another entry.
* Allow running tests on tarball created by sdist and upload
  [#717](https://github.com/commercialhaskell/stack/issues/717).

Bug fixes:

* Fixes case where `stack build --profile` might not cause executables /
  tests / benchmarks to be rebuilt.
  See [#2984](https://github.com/commercialhaskell/stack/issues/2984)
* `stack ghci file.hs` now loads the file even if it isn't part of
  your project.
* `stack clean --full` now works when docker is enabled.
  See [#2010](https://github.com/commercialhaskell/stack/issues/2010)
* Fixes an issue where cyclic deps can cause benchmarks or tests to be run
  before they are built.
  See [#2153](https://github.com/commercialhaskell/stack/issues/2153)
* Fixes `stack build --file-watch` in cases where a directory is removed
  See [#1838](https://github.com/commercialhaskell/stack/issues/1838)
* Fixes `stack dot` and `stack list-dependencies` to use info from the
  package database for wired-in-packages (ghc, base, etc).
  See [#3084](https://github.com/commercialhaskell/stack/issues/3084)
* Fixes `stack --docker build` when user is part of libvirt/libvirtd
  groups on Ubuntu Yakkety (16.10).
  See [#3092](https://github.com/commercialhaskell/stack/issues/3092)
* Switching a package between extra-dep and local package now forces
  rebuild (previously it wouldn't if versions were the same).
  See [#2147](https://github.com/commercialhaskell/stack/issues/2147)
* `stack upload` no longer reveals your password when you type it on
  MinTTY-based Windows shells, such as Cygwin and MSYS2.
  See [#3142](https://github.com/commercialhaskell/stack/issues/3142)
* `stack script`'s import parser will now properly parse files that
  have Windows-style line endings (CRLF)


## 1.4.0

Release notes:

* Docker images:
  [fpco/stack-full](https://hub.docker.com/r/fpco/stack-full/) and
  [fpco/stack-run](https://hub.docker.com/r/fpco/stack-run/)
  are no longer being built for LTS 8.0 and above.
  [fpco/stack-build](https://hub.docker.com/r/fpco/stack-build/)
  images continue to be built with a
  [simplified process](https://github.com/commercialhaskell/stack/tree/master/etc/dockerfiles/stack-build).
  [#624](https://github.com/commercialhaskell/stack/issues/624)

Major changes:

* A new command, `script`, has been added, intended to make the script
  interpreter workflow more reliable, easier to use, and more
  efficient. This command forces the user to provide a `--resolver`
  value, ignores all config files for more reproducible results, and
  optimizes the existing package check to make the common case of all
  packages already being present much faster. This mode does require
  that all packages be present in a snapshot, however.
  [#2805](https://github.com/commercialhaskell/stack/issues/2805)

Behavior changes:

* The default package metadata backend has been changed from Git to
  the 01-index.tar.gz file, from the hackage-security project. This is
  intended to address some download speed issues from Github for
  people in certain geographic regions. There is now full support for
  checking out specific cabal file revisions from downloaded tarballs
  as well. If you manually specify a package index with only a Git
  URL, Git will still be used. See
  [#2780](https://github.com/commercialhaskell/stack/issues/2780)
* When you provide the `--resolver` argument to the `stack unpack`
  command, any packages passed in by name only will be looked up in
  the given snapshot instead of taking the latest version. For
  example, `stack --resolver lts-7.14 unpack mtl` will get version
  2.2.1 of `mtl`, regardless of the latest version available in the
  package indices. This will also force the same cabal file revision
  to be used as is specified in the snapshot.

    Unpacking via a package identifier (e.g. `stack --resolver lts-7.14
    unpack mtl-2.2.1`) will ignore any settings in the snapshot and take
    the most recent revision.

    For backwards compatibility with tools relying on the presence of a
    `00-index.tar`, Stack will copy the `01-index.tar` file to
    `00-index.tar`. Note, however, that these files are different; most
    importantly, 00-index contains only the newest revisions of cabal
    files, while 01-index contains all versions. You may still need to
    update your tooling.
* Passing `--(no-)nix-*` options now no longer implies `--nix`, except for
  `--nix-pure`, so that the user preference whether or not to use Nix is
  honored even in the presence of options that change the Nix behavior.

Other enhancements:

* Internal cleanup: configuration types are now based much more on lenses
* `stack build` and related commands now allow the user to disable debug symbol stripping
  with new `--no-strip`, `--no-library-stripping`, and `--no-executable-shipping` flags,
  closing [#877](https://github.com/commercialhaskell/stack/issues/877).
  Also turned error message for missing targets more readable ([#2384](https://github.com/commercialhaskell/stack/issues/2384))
* `stack haddock` now shows index.html paths when documentation is already up to
  date. Resolved [#781](https://github.com/commercialhaskell/stack/issues/781)
* Respects the `custom-setup` field introduced in Cabal 1.24. This
  supercedes any `explicit-setup-deps` settings in your `stack.yaml`
  and trusts the package's `.cabal` file to explicitly state all its
  dependencies.
* If system package installation fails, `get-stack.sh` will fail as well. Also
  shows warning suggesting to run `apt-get update` or similar, depending on the
  OS.
  ([#2898](https://github.com/commercialhaskell/stack/issues/2898))
* When `stack ghci` is run with a config with no packages (e.g. global project),
  it will now look for source files in the current work dir.
  ([#2878](https://github.com/commercialhaskell/stack/issues/2878))
* Bump to hpack 0.17.0 to allow `custom-setup` and `!include "..."` in `package.yaml`.
* The script interpreter will now output error logging.  In particular,
  this means it will output info about plan construction errors.
  ([#2879](https://github.com/commercialhaskell/stack/issues/2879))
* `stack ghci` now takes `--flag` and `--ghc-options` again (inadvertently
  removed in 1.3.0).
  ([#2986](https://github.com/commercialhaskell/stack/issues/2986))
* `stack exec` now takes `--rts-options` which passes the given arguments inside of
  `+RTS ... args .. -RTS` to the executable. This works around stack itself consuming
  the RTS flags on Windows. ([#2640](https://github.com/commercialhaskell/stack/issues/2640))
* Upgraded `http-client-tls` version, which now offers support for the
  `socks5://` and `socks5h://` values in the `http_proxy` and `https_proxy`
  environment variables.

Bug fixes:

* Bump to hpack 0.16.0 to avoid character encoding issues when reading and
  writing on non-UTF8 systems.
* `stack ghci` will no longer ignore hsSourceDirs that contain `..`. ([#2895](https://github.com/commercialhaskell/stack/issues/2895))
* `stack list-dependencies --license` now works for wired-in-packages,
  like base. ([#2871](https://github.com/commercialhaskell/stack/issues/2871))
* `stack setup` now correctly indicates when it uses system ghc
  ([#2963](https://github.com/commercialhaskell/stack/issues/2963))
* Fix to `stack config set`, in 1.3.2 it always applied to
  the global project.
  ([#2709](https://github.com/commercialhaskell/stack/issues/2709))
* Previously, cabal files without exe or lib would fail on the "copy" step.
  ([#2862](https://github.com/commercialhaskell/stack/issues/2862))
* `stack upgrade --git` now works properly.  Workaround for affected
  versions (>= 1.3.0) is to instead run `stack upgrade --git --source-only`.
  ([#2977](https://github.com/commercialhaskell/stack/issues/2977))
* Added support for GHC 8's slightly different warning format for
  dumping warnings from logs.
* Work around a bug in Cabal/GHC in which package IDs are not unique
  for different source code, leading to Stack not always rebuilding
  packages depending on local packages which have
  changed. ([#2904](https://github.com/commercialhaskell/stack/issues/2904))

## 1.3.2

Bug fixes:

* `stack config set` can now be used without a compiler installed
  [#2852](https://github.com/commercialhaskell/stack/issues/2852).
* `get-stack.sh` now installs correct binary on ARM for generic linux and raspbian,
  closing [#2856](https://github.com/commercialhaskell/stack/issues/2856).
* Correct the testing of whether a package database exists by checking
  for the `package.cache` file itself instead of the containing
  directory.
* Revert a change in the previous release which made it impossible to
  set local extra-dep packages as targets. This was overkill; we
  really only wanted to disable their test suites, which was already
  handled by a later
  patch. [#2849](https://github.com/commercialhaskell/stack/issues/2849)
* `stack new` always treats templates as being UTF-8 encoding,
  ignoring locale settings on a local machine. See
  [Yesod mailing list discussion](https://groups.google.com/d/msg/yesodweb/ZyWLsJOtY0c/aejf9E7rCAAJ)

## 1.3.0

Release notes:

* For the _next_ stack release after this one, we are planning
  changes to our Linux releases, including dropping our Ubuntu,
  Debian, CentOS, and Fedora package repositories and switching to
  statically linked binaries. See
  [#2534](https://github.com/commercialhaskell/stack/issues/2534).
  Note that upgrading without a package manager has gotten easier
  with new binary upgrade support in `stack upgrade` (see the Major
  Changes section below for more information). In addition, the
  get.haskellstack.org script no longer installs from Ubuntu,
  Debian, CentOS, or Fedora package repositories. Instead it places
  a generic binary in /usr/local/bin.

Major changes:

* Stack will now always use its own GHC installation, even when a suitable GHC
  installation is available on the PATH. To get the old behaviour, use
  the `--system-ghc` flag or run `stack config set system-ghc --global true`.
  Docker- and Nix-enabled projects continue to use the GHC installations
  in their environment by default.

    NB: Scripts that previously used stack in combination with a system GHC
    installation should now include a `stack setup` line or use the `--install-ghc`
    flag.
    [#2221](https://github.com/commercialhaskell/stack/issues/2221)

* `stack ghci` now defaults to skipping the build of target packages, because
  support has been added for invoking "initial build steps", which create
  autogen files and run preprocessors. The `--no-build` flag is now deprecated
  because it should no longer be necessary. See
  [#1364](https://github.com/commercialhaskell/stack/issues/1364)

* Stack is now capable of doing binary upgrades instead of always
  recompiling a new version from source. Running `stack upgrade` will
  now default to downloading a binary version of Stack from the most
  recent release, if one is available. See `stack upgrade --help` for
  more options.
  [#1238](https://github.com/commercialhaskell/stack/issues/1238)

Behavior changes:

* Passing `--resolver X` with a Stack command which forces creation of a global
  project config, will pass resolver X into the initial config.
  See [#2579](https://github.com/commercialhaskell/stack/issues/2229).

* Switch the "Run from outside project" messages to debug-level, to
  avoid spamming users in the normal case of non-project usage

* If a remote package is specified (such as a Git repo) without an explicit
  `extra-dep` setting, a warning is given to the user to provide one
  explicitly.

Other enhancements:

* `stack haddock` now supports `--haddock-internal`. See
  [#2229](https://github.com/commercialhaskell/stack/issues/2229)
* Add support for `system-ghc` and `install-ghc` fields to `stack config set` command.
* Add `ghc-build` option to override autodetected GHC build to use (e.g. gmp4,
  tinfo6, nopie) on Linux.
* `stack setup` detects systems where gcc enables PIE by default (such as Ubuntu
  16.10 and Hardened Gentoo) and adjusts the GHC `configure` options accordingly.
  [#2542](https://github.com/commercialhaskell/stack/issues/2542)
* Upload to Hackage with HTTP digest instead of HTTP basic.
* Make `stack list-dependencies` understand all of the `stack dot` options too.
* Add the ability for `stack list-dependencies` to list dependency licenses by
  passing the `--license` flag.
* Dump logs that contain warnings for any local non-dependency packages
  [#2545](https://github.com/commercialhaskell/stack/issues/2545)
* Add the `dump-logs` config option and `--dump-logs` command line
  option to get full build output on the
  console. [#426](https://github.com/commercialhaskell/stack/issues/426)
* Add the `--open` option to "stack hpc report" command, causing the report to
  be opened in the browser.
* The `stack config set` command now accepts a `--global` flag for suitable fields
  which causes it to modify the global user configuration (`~/.stack/config.yaml`)
  instead of the project configuration.
  [#2675](https://github.com/commercialhaskell/stack/pull/2675)
* Information on the latest available snapshots is now downloaded from S3 instead of
  stackage.org, increasing reliability in case of stackage.org outages.
  [#2653](https://github.com/commercialhaskell/stack/pull/2653)
* `stack dot` and `stack list-dependencies` now take targets and flags.
  [#1919](https://github.com/commercialhaskell/stack/issues/1919)
* Deprecate `stack setup --stack-setup-yaml` for `--setup-info-yaml` based
  on discussion in [#2647](https://github.com/commercialhaskell/stack/issues/2647).
* The `--main-is` flag for GHCI now implies the TARGET, fixing
  [#1845](https://github.com/commercialhaskell/stack/issues/1845).
* `stack ghci` no longer takes all build options, as many weren't useful
  [#2199](https://github.com/commercialhaskell/stack/issues/2199)
* `--no-time-in-log` option, to make verbose logs more diffable
  [#2727](https://github.com/commercialhaskell/stack/issues/2727)
* `--color` option added to override auto-detection of ANSI support
  [#2725](https://github.com/commercialhaskell/stack/issues/2725)
* Missing extra-deps are now warned about, adding a degree of typo detection
  [#1521](https://github.com/commercialhaskell/stack/issues/1521)
* No longer warns about missing build-tools if they are on the PATH.
  [#2235](https://github.com/commercialhaskell/stack/issues/2235)
* Replace enclosed-exceptions with safe-exceptions.
  [#2768](https://github.com/commercialhaskell/stack/issues/2768)
* The install location for GHC and other programs can now be configured with the
  `local-programs-path` option in `config.yaml`.
  [#1644](https://github.com/commercialhaskell/stack/issues/1644)
* Added option to add nix dependencies as nix GC roots
* Proper pid 1 (init) process for `stack exec` with Docker
* Dump build logs if they contain warnings.
  [#2545](https://github.com/commercialhaskell/stack/issues/2545)
* Docker: redirect stdout of `docker pull` to stderr so that
  it will not interfere with output of other commands.
* Nix & docker can be activated at the same time, in order to run stack in a nix-shell
  in a container, preferably from an image already containing the nix dependencies
  in its /nix/store
* Stack/nix: Dependencies can be added as nix GC roots, so they are not removed
  when running `nix-collect-garbage`

Bug fixes:

* Fixed a gnarly bug where programs and package tarballs sometimes have
  corrupted downloads. See
  [#2657](https://github.com/commercialhaskell/stack/issues/2568).
* Add proper support for non-ASCII characters in file paths for the `sdist` command.
  See [#2549](https://github.com/commercialhaskell/stack/issues/2549)
* Never treat `extra-dep` local packages as targets. This ensures
  things like test suites are not run for these packages, and that
  build output is not hidden due to their presence.
* Fix a resource leak in `sinkProcessStderrStdout` which could affect
  much of the codebase, in particular copying precompiled
  packages. [#1979](https://github.com/commercialhaskell/stack/issues/1979)
* Docker: ensure that interrupted extraction process does not cause corrupt file
  when downloading a Docker-compatible Stack executable
  [#2568](https://github.com/commercialhaskell/stack/issues/2568)
* Fixed running `stack hpc report` on package targets.
  [#2664](https://github.com/commercialhaskell/stack/issues/2664)
* Fix a long-standing performance regression where stack would parse the .dump-hi
  files of the library components of local packages twice.
  [#2658](https://github.com/commercialhaskell/stack/pull/2658)
* Fixed a regression in "stack ghci --no-load", where it would prompt for a main
  module to load. [#2603](https://github.com/commercialhaskell/stack/pull/2603)
* Build Setup.hs files with the threaded RTS, mirroring the behavior of
  cabal-install and enabling more complex build systems in those files.
* Fixed a bug in passing along `--ghc-options` to ghcjs.  They were being
  provided as `--ghc-options` to Cabal, when it needs to be `--ghcjs-options`.
  [#2714](https://github.com/commercialhaskell/stack/issues/2714)
* Launch Docker from the project root regardless of the working
  directory Stack is invoked from. This means paths relative to the project root
  (e.g. environment files) can be specified in `stack.yaml`'s docker `run-args`.
* `stack setup --reinstall` now behaves as expected.
  [#2554](https://github.com/commercialhaskell/stack/issues/2554)

## 1.2.0

Release notes:

* On many Un*x systems, Stack can now be installed with a simple
  one-liner:

        wget -qO- https://get.haskellstack.org/ | sh

* The fix for
  [#2175](https://github.com/commercialhaskell/stack/issues/2175)
  entails that stack must perform a full clone of a large Git repo of
  Hackage meta-information. The total download size is about 200 MB.
  Please be aware of this when upgrading your stack installation.

* If you use Mac OS X, you may want to delay upgrading to macOS Sierra as there
  are reports of GHC panics when building some packages (including Stack
  itself). See [#2577](https://github.com/commercialhaskell/stack/issues/2577)

* This version of Stack does not build on ARM or PowerPC systems (see
  [store#37](https://github.com/fpco/store/issues/37)).  Please stay with
  version 1.1.2 for now on those architectures.  This will be rectified soon!

* We are now releasing a
  [statically linked Stack binary for 64-bit Linux](https://get.haskellstack.org/stable/linux-x86_64-static.tar.gz).
  Please try it and let us know if you run into any trouble on your platform.

* We are planning some changes to our Linux releases, including dropping our
  Ubuntu, Debian, CentOS, and Fedora package repositories and switching to
  statically linked binaries.  We would value your feedback in
  [#2534](https://github.com/commercialhaskell/stack/issues/2534).

Major changes:

* Add `stack hoogle` command.
  [#55](https://github.com/commercialhaskell/stack/issues/55)
* Support for absolute file path in `url` field of `setup-info` or `--ghc-bindist`
* Add support for rendering GHCi scripts targeting different GHCi like
  applications
  [#2457](https://github.com/commercialhaskell/stack/pull/2457)

Behavior changes:

* Remove `stack ide start` and `stack ide load-targets` commands.
  [#2178](https://github.com/commercialhaskell/stack/issues/2178)
* Support .buildinfo files in `stack ghci`.
  [#2242](https://github.com/commercialhaskell/stack/pull/2242)
* Support -ferror-spans syntax in GHC error messages.
* Avoid unpacking ghc to `/tmp`
  [#996](https://github.com/commercialhaskell/stack/issues/996)
* The Linux `gmp4` GHC bindist is no longer considered a full-fledged GHC
  variant and can no longer be specified using the `ghc-variant` option,
  and instead is treated more like a slightly different platform.

Other enhancements:

* Use the `store` package for binary serialization of most caches.
* Only require minor version match for Docker stack exe.
  This way, we can make patch releases for version bounds and similar
  build issues without needing to upload new binaries for Docker.
* Stack/Nix: Passes the right ghc derivation as an argument to the `shell.nix` when a
  custom `shell.nix` is used
  See [#2243](https://github.com/commercialhaskell/stack/issues/2243)
* Stack/Nix: Sets `LD_LIBRARY_PATH` so packages using C libs for Template Haskell can work
  (See _e.g._ [this HaskellR issue](https://github.com/tweag/HaskellR/issues/253))
* Parse CLI arguments and configuration files into less permissive types,
  improving error messages for bad inputs.
  [#2267](https://github.com/commercialhaskell/stack/issues/2267)
* Add the ability to explicitly specify a gcc executable.
  [#593](https://github.com/commercialhaskell/stack/issues/593)
* Nix: No longer uses LTS mirroring in nixpkgs. Gives to nix-shell a derivation
  like `haskell.compiler.ghc801`
  See [#2259](https://github.com/commercialhaskell/stack/issues/2259)
* Perform some subprocesses during setup concurrently, slightly speeding up most
  commands. [#2346](https://github.com/commercialhaskell/stack/pull/2346)
* `stack setup` no longer unpacks to the system temp dir on posix systems.
  [#996](https://github.com/commercialhaskell/stack/issues/996)
* `stack setup` detects libtinfo6 and ncurses6 and can download alternate GHC
  bindists [#257](https://github.com/commercialhaskell/stack/issues/257)
  [#2302](https://github.com/commercialhaskell/stack/issues/2302).
* `stack setup` detects Linux ARMv7 downloads appropriate GHC bindist
  [#2103](https://github.com/commercialhaskell/stack/issues/2103)
* Custom `stack` binaries list dependency versions in output for `--version`.
  See [#2222](https://github.com/commercialhaskell/stack/issues/2222)
  and [#2450](https://github.com/commercialhaskell/stack/issues/2450).
* Use a pretty printer to output dependency resolution errors.
  [#1912](https://github.com/commercialhaskell/stack/issues/1912)
* Remove the `--os` flag
  [#2227](https://github.com/commercialhaskell/stack/issues/2227)
* Add 'netbase' and 'ca-certificates' as dependency for .deb packages.
  [#2293](https://github.com/commercialhaskell/stack/issues/2293).
* Add `stack ide targets` command.
* Enhance debug logging with subprocess timings.
* Pretty-print YAML parse errors
  [#2374](https://github.com/commercialhaskell/stack/issues/2374)
* Clarify confusing `stack setup` output
  [#2314](https://github.com/commercialhaskell/stack/issues/2314)
* Delete `Stack.Types` multimodule to improve build times
  [#2405](https://github.com/commercialhaskell/stack/issues/2405)
* Remove spurious newlines in build logs
  [#2418](https://github.com/commercialhaskell/stack/issues/2418)
* Interpreter: Provide a way to hide implicit packages
  [#1208](https://github.com/commercialhaskell/stack/issues/1208)
* Check executability in exec lookup
  [#2489](https://github.com/commercialhaskell/stack/issues/2489)

Bug fixes:

* Fix cabal warning about use of a deprecated cabal flag
  [#2350](https://github.com/commercialhaskell/stack/issues/2350)
* Support most executable extensions on Windows
  [#2225](https://github.com/commercialhaskell/stack/issues/2225)
* Detect resolver change in `stack solver`
  [#2252](https://github.com/commercialhaskell/stack/issues/2252)
* Fix a bug in docker image creation where the wrong base image was
  selected
  [#2376](https://github.com/commercialhaskell/stack/issues/2376)
* Ignore special entries when unpacking tarballs
  [#2361](https://github.com/commercialhaskell/stack/issues/2361)
* Fixes src directory pollution of `style.css` and `highlight.js` with GHC 8's
  haddock [#2429](https://github.com/commercialhaskell/stack/issues/2429)
* Handle filepaths with spaces in `stack ghci`
  [#2266](https://github.com/commercialhaskell/stack/issues/2266)
* Apply ghc-options to snapshot packages
  [#2289](https://github.com/commercialhaskell/stack/issues/2289)
* stack sdist: Fix timestamp in tarball
  [#2394](https://github.com/commercialhaskell/stack/pull/2394)
* Allow global Stack arguments with a script
  [#2316](https://github.com/commercialhaskell/stack/issues/2316)
* Inconsistency between ToJSON and FromJSON instances of PackageLocation
  [#2412](https://github.com/commercialhaskell/stack/pull/2412)
* Perform Unicode normalization on filepaths
  [#1810](https://github.com/commercialhaskell/stack/issues/1810)
* Solver: always keep ghc wired-in as hard constraints
  [#2453](https://github.com/commercialhaskell/stack/issues/2453)
* Support OpenBSD's tar where possible, require GNU tar for xz support
  [#2283](https://github.com/commercialhaskell/stack/issues/2283)
* Fix using --coverage with Cabal-1.24
  [#2424](https://github.com/commercialhaskell/stack/issues/2424)
* When marking exe installed, remove old version
  [#2373](https://github.com/commercialhaskell/stack/issues/2373)
* Stop truncating all-cabal-hashes git repo
  [#2175](https://github.com/commercialhaskell/stack/issues/2175)
* Handle non-ASCII filenames on Windows
  [#2491](https://github.com/commercialhaskell/stack/issues/2491)
* Avoid using multiple versions of a package in script interpreter
  by passing package-id to ghc/runghc
  [#1957](https://github.com/commercialhaskell/stack/issues/1957)
* Only pre-load compiler version when using nix integration
  [#2459](https://github.com/commercialhaskell/stack/issues/2459)
* Solver: parse cabal errors also on Windows
  [#2502](https://github.com/commercialhaskell/stack/issues/2502)
* Allow exec and ghci commands in interpreter mode.
  Scripts can now automatically open in the repl by using `exec ghci`
  instead of `runghc` in the shebang command.
  [#2510](https://github.com/commercialhaskell/stack/issues/2510)
* Now consider a package to be dirty when an extra-source-file is changed.
  See [#2040](https://github.com/commercialhaskell/stack/issues/2040)

## 1.1.2

Release notes:

* Official FreeBSD binaries are
  [now available](http://docs.haskellstack.org/en/stable/install_and_upgrade/#freebsd)
  [#1253](https://github.com/commercialhaskell/stack/issues/1253).

Major changes:

* Extensible custom snapshots implemented. These allow you to define snapshots
which extend other snapshots. See
[#863](https://github.com/commercialhaskell/stack/issues/863). Local file custom
snapshots can now be safely updated without changing their name.  Remote custom
snapshots should still be treated as immutable.

Behavior changes:

* `stack path --compiler` was added in the last release, to yield a path to the
  compiler. Unfortunately, `--compiler` is a global option that is useful to use
  with `stack path`. The same functionality is now provided by `stack path
  --compiler-exe`. See
  [#2123](https://github.com/commercialhaskell/stack/issues/2123)
* For packages specified in terms of a git or hg repo, the hash used in the
  location has changed.  This means that existing downloads from older stack
  versions won't be used.  This is a side-effect of the fix to
  [#2133](https://github.com/commercialhaskell/stack/issues/2133)
* `stack upgrade` no longer pays attention to local stack.yaml files, just the
  global config and CLI options.
  [#1392](https://github.com/commercialhaskell/stack/issues/1392)
* `stack ghci` now uses `:add` instead of `:load`, making it potentially work
  better with user scripts. See
  [#1888](https://github.com/commercialhaskell/stack/issues/1888)

Other enhancements:

* Grab Cabal files via Git SHA to avoid regressions from Hackage revisions
  [#2070](https://github.com/commercialhaskell/stack/pull/2070)
* Custom snapshots now support `ghc-options`.
* Package git repos are now re-used rather than re-cloned. See
  [#1620](https://github.com/commercialhaskell/stack/issues/1620)
* `DESTDIR` is filtered from environment when installing GHC. See
  [#1460](https://github.com/commercialhaskell/stack/issues/1460)
* `stack haddock` now supports `--hadock-arguments`. See
  [#2144](https://github.com/commercialhaskell/stack/issues/2144)
* Signing: warn if GPG_TTY is not set as per `man gpg-agent`

Bug fixes:

* Now ignore project config when doing `stack init` or `stack new`. See
  [#2110](https://github.com/commercialhaskell/stack/issues/2110)
* Packages specified by git repo can now have submodules. See
  [#2133](https://github.com/commercialhaskell/stack/issues/2133)
* Fix of hackage index fetch retry. See re-opening of
  [#1418](https://github.com/commercialhaskell/stack/issues/1418#issuecomment-217633843)
* HPack now picks up changes to filesystem other than package.yaml.  See
  [#2051](https://github.com/commercialhaskell/stack/issues/2051)
* "stack solver" no longer suggests --omit-packages. See
  [#2031](https://github.com/commercialhaskell/stack/issues/2031)
* Fixed an issue with building Cabal's Setup.hs. See
  [#1356](https://github.com/commercialhaskell/stack/issues/1356)
* Package dirtiness now pays attention to deleted files. See
  [#1841](https://github.com/commercialhaskell/stack/issues/1841)
* `stack ghci` now uses `extra-lib-dirs` and `extra-include-dirs`. See
  [#1656](https://github.com/commercialhaskell/stack/issues/1656)
* Relative paths outside of source dir added via `qAddDependentFile` are now
  checked for dirtiness. See
  [#1982](https://github.com/commercialhaskell/stack/issues/1982)
* Signing: always use `--with-fingerprints`

## 1.1.0

Release notes:

* Added Ubuntu 16.04 LTS (xenial) Apt repo.
* No longer uploading new versions to Fedora 21 repo.

Behavior changes:

* Snapshot packages are no longer built with executable profiling. See
  [#1179](https://github.com/commercialhaskell/stack/issues/1179).
* `stack init` now ignores symlinks when searching for cabal files. It also now
  ignores any directory that begins with `.` (as well as `dist` dirs) - before
  it would only ignore `.git`, `.stack-work`, and `dist`.
* The stack executable is no longer built with `-rtsopts`.  Before, when
  `-rtsopts` was enabled, stack would process `+RTS` options even when intended
  for some other program, such as when used with `stack exec -- prog +RTS`.
  See [#2022](https://github.com/commercialhaskell/stack/issues/2022).
* The `stack path --ghc-paths` option is deprecated and renamed to `--programs`.
  `--compiler` is added, which points directly at the compiler used in
  the current project.  `--compiler-bin` points to the compiler's bin dir.
* For consistency with the `$STACK_ROOT` environment variable, the
  `stack path --global-stack-root` flag and the `global-stack-root` field
  in the output of `stack path` are being deprecated and replaced with the
  `stack-root` flag and output field.
  Additionally, the stack root can now be specified via the
  `--stack-root` command-line flag. See
  [#1148](https://github.com/commercialhaskell/stack/issues/1148).
* `stack sig` GPG-related sub-commands were removed (folded into `upload` and
  `sdist`)
* GPG signing of packages while uploading to Hackage is now the default. Use
  `upload --no-signature` if you would rather not contribute your package
  signature. If you don't yet have a GPG keyset, read this
  [blog post on GPG keys](https://fpcomplete.com/blog/2016/05/stack-security-gnupg-keys).
  We can add a stack.yaml config setting to disable signing if some people
  desire it. We hope that people will sign. Later we will be adding GPG
  signature verification options.
* `stack build pkg-1.2.3` will now build even if the snapshot has a different
  package version - it is treated as an extra-dep. `stack build local-pkg-1.2.3`
  is an error even if the version number matches the local package
  [#2028](https://github.com/commercialhaskell/stack/issues/2028).
* Having a `nix:` section no longer implies enabling nix build. This allows the
  user to globally configure whether nix is used (unless the project overrides
  the default explicitly). See
  [#1924](https://github.com/commercialhaskell/stack/issues/1924).
* Remove deprecated valid-wanted field.
* Docker: mount home directory in container [#1949](https://github.com/commercialhaskell/stack/issues/1949).
* Deprecate `--local-bin-path` instead `--local-bin`.
* `stack image`: allow absolute source paths for `add`.

Other enhancements:

* `stack haddock --open [PACKAGE]` opens the local haddocks in the browser.
* Fix too much rebuilding when enabling/disabling profiling flags.
* `stack build pkg-1.0` will now build `pkg-1.0` even if the snapshot specifies
  a different version (it introduces a temporary extra-dep)
* Experimental support for `--split-objs` added
  [#1284](https://github.com/commercialhaskell/stack/issues/1284).
* `git` packages with submodules are supported by passing the `--recursive`
  flag to `git clone`.
* When using [hpack](https://github.com/sol/hpack), only regenerate cabal files
  when hpack files change.
* hpack files can now be used in templates
* `stack ghci` now runs ghci as a separate process
  [#1306](https://github.com/commercialhaskell/stack/issues/1306)
* Retry when downloading snapshots and package indices
* Many build options are configurable now in `stack.yaml`:
```
  build:
    library-profiling: true
    executable-profiling: true
    haddock: true
    haddock-deps: true
    copy-bins: true
    prefetch: true
    force-dirty: true
    keep-going: true
    test: true
    test-arguments:
      rerun-tests: true
      additional-args: ['-fprof']
      coverage: true
      no-run-tests: true
    bench: true
    benchmark-opts:
      benchmark-arguments: -O2
      no-run-benchmarks: true
    reconfigure: true
    cabal-verbose: true
```
* A number of URLs are now configurable, useful for firewalls. See
  [#1794](https://github.com/commercialhaskell/stack/issues/1884).
* Suggest causes when executables are missing.
* Allow `--omit-packages` even without `--solver`.
* Improve the generated stack.yaml.
* Improve ghci results after :load Main module collision with main file path.
* Only load the hackage index if necessary
  [#1883](https://github.com/commercialhaskell/stack/issues/1883), [#1892](https://github.com/commercialhaskell/stack/issues/1892).
* init: allow local packages to be deps of deps
  [#1965](https://github.com/commercialhaskell/stack/issues/1965).
* Always use full fingerprints from GPG
  [#1952](https://github.com/commercialhaskell/stack/issues/1952).
* Default to using `gpg2` and fall back to `gpg`
  [#1976](https://github.com/commercialhaskell/stack/issues/1976).
* Add a flag for --verbosity silent.
* Add `haddock --open` flag [#1396](https://github.com/commercialhaskell/stack/issues/1396).

Bug fixes:

* Package tarballs would fail to unpack.
  [#1884](https://github.com/commercialhaskell/stack/issues/1884).
* Fixed errant warnings about missing modules, after deleted and removed from
  cabal file [#921](https://github.com/commercialhaskell/stack/issues/921)
  [#1805](https://github.com/commercialhaskell/stack/issues/1805).
* Now considers a package to dirty when the hpack file is changed
  [#1819](https://github.com/commercialhaskell/stack/issues/1819).
* Nix: cancelling a stack build now exits properly rather than dropping into a
  nix-shell [#1778](https://github.com/commercialhaskell/stack/issues/1778).
* `allow-newer: true` now causes `--exact-configuration` to be passed to Cabal.
  See [#1579](https://github.com/commercialhaskell/stack/issues/1579).
* `stack solver` no longer fails with `InvalidRelFile` for relative package
  paths including `..`. See
  [#1954](https://github.com/commercialhaskell/stack/issues/1954).
* Ignore emacs lock files when finding .cabal
  [#1897](https://github.com/commercialhaskell/stack/issues/1897).
* Use lenient UTF-8 decode for build output
  [#1945](https://github.com/commercialhaskell/stack/issues/1945).
* Clear index cache whenever index updated
  [#1962](https://github.com/commercialhaskell/stack/issues/1962).
* Fix: Building a container image drops a .stack-work dir in the current working
  (sub)directory
  [#1975](https://github.com/commercialhaskell/stack/issues/1975).
* Fix: Rebuilding when disabling profiling
  [#2023](https://github.com/commercialhaskell/stack/issues/2023).

## 1.0.4.3

Bug fixes:

* Don't delete contents of ~/.ssh when using `stack clean --full` with Docker
  enabled [#2000](https://github.com/commercialhaskell/stack/issues/2000)

## 1.0.4.2

Build with path-io-1.0.0. There are no changes in behaviour from 1.0.4,
so no binaries are released for this version.

## 1.0.4.1

Fixes build with aeson-0.11.0.0. There are no changes in behaviour from 1.0.4,
so no binaries are released for this version.

## 1.0.4

Major changes:

* Some notable changes in `stack init`:
    * Overall it should now be able to initialize almost all existing cabal
      packages out of the box as long as the package itself is consistently
      defined.
    * Choose the best possible snapshot and add extra dependencies on top
      of a snapshot resolver rather than a compiler resolver -
      [#1583](https://github.com/commercialhaskell/stack/pull/1583)
    * Automatically omit a package (`--omit-packages`) when it is compiler
      incompatible or when there are packages with conflicting dependency
      requirements - [#1674](https://github.com/commercialhaskell/stack/pull/1674).
    * Some more changes for a better user experience. Please refer to
      the doc guide for details.
* Add support for hpack, alternative package description format
  [#1679](https://github.com/commercialhaskell/stack/issues/1679)

Other enhancements:

* Docker: pass ~/.ssh and SSH auth socket into container, so that git repos
  work [#1358](https://github.com/commercialhaskell/stack/issues/1358).
* Docker: strip suffix from docker --version.
  [#1653](https://github.com/commercialhaskell/stack/issues/1653)
* Docker: pass USER and PWD environment variables into container.
* On each run, stack will test the stack root directory (~/.stack), and the
  project and package work directories (.stack-work) for whether they are
  owned by the current user and abort if they are not. This precaution can
  be disabled with the `--allow-different-user` flag or `allow-different-user`
  option in the global config (~/.stack/config.yaml).
  [#471](https://github.com/commercialhaskell/stack/issues/471)
* Added `stack clean --full` option for full working dir cleanup.
* YAML config: support Zip archives.
* Redownload build plan if parsing fails
  [#1702](https://github.com/commercialhaskell/stack/issues/1702).
* Give mustache templates access to a 'year' tag
  [#1716](https://github.com/commercialhaskell/stack/pull/1716).
* Have "stack ghci" warn about module name aliasing.
* Add "stack ghci --load-local-deps".
* Build Setup.hs with -rtsopts
  [#1687](https://github.com/commercialhaskell/stack/issues/1687).
* `stack init` accepts a list of directories.
* Add flag infos to DependencyPlanFailures (for better error output in case of
  flags) [#713](https://github.com/commercialhaskell/stack/issues/713)
* `stack new --bare` complains for overwrites, and add `--force` option
  [#1597](https://github.com/commercialhaskell/stack/issues/1597).

Bug fixes:

* Previously, `stack ghci` would fail with `cannot satisfy -package-id` when the
  implicit build step changes the package key of some dependency.
* Fix: Building with ghcjs: "ghc-pkg: Prelude.chr: bad argument: 2980338"
  [#1665](https://github.com/commercialhaskell/stack/issues/1665).
* Fix running test / bench with `--profile` / `--trace`.
* Fix: build progress counter is no longer visible
  [#1685](https://github.com/commercialhaskell/stack/issues/1685).
* Use "-RTS" w/ profiling to allow extra args
  [#1772](https://github.com/commercialhaskell/stack/issues/1772).
* Fix withUnpackedTarball7z to find name of srcDir after unpacking
  (fixes `stack setup` fails for ghcjs project on windows)
  [#1774](https://github.com/commercialhaskell/stack/issues/1774).
* Add space before auto-generated bench opts (makes profiling options work
  uniformly for applications and benchmark suites)
  [#1771](https://github.com/commercialhaskell/stack/issues/1771).
* Don't try to find plugin if it resembles flag.
* Setup.hs changes cause package dirtiness
  [#1711](https://github.com/commercialhaskell/stack/issues/1711).
* Send "stack templates" output to stdout
  [#1792](https://github.com/commercialhaskell/stack/issues/1792).

## 1.0.2

Release notes:

- Arch Linux: Stack has been adopted into the
  [official community repository](https://www.archlinux.org/packages/community/x86_64/stack/),
  so we will no longer be updating the AUR with new versions. See the
  [install/upgrade guide](http://docs.haskellstack.org/en/stable/install_and_upgrade/#arch-linux)
  for current download instructions.

Major changes:

- `stack init` and `solver` overhaul
  [#1583](https://github.com/commercialhaskell/stack/pull/1583)

Other enhancements:

- Disable locale/codepage hacks when GHC >=7.10.3
  [#1552](https://github.com/commercialhaskell/stack/issues/1552)
- Specify multiple images to build for `stack image container`
  [docs](http://docs.haskellstack.org/en/stable/yaml_configuration/#image)
- Specify which executables to include in images for `stack image container`
  [docs](http://docs.haskellstack.org/en/stable/yaml_configuration/#image)
- Docker: pass supplementary groups and umask into container
- If git fetch fails wipe the directory and try again from scratch
  [#1418](https://github.com/commercialhaskell/stack/issues/1418)
- Warn if newly installed executables won't be available on the PATH
  [#1362](https://github.com/commercialhaskell/stack/issues/1362)
- stack.yaml: for `stack image container`, specify multiple images to generate,
  and which executables should be added to those images
- GHCI: add interactive Main selection
  [#1068](https://github.com/commercialhaskell/stack/issues/1068)
- Care less about the particular name of a GHCJS sdist folder
  [#1622](https://github.com/commercialhaskell/stack/issues/1622)
- Unified Enable/disable help messaging
  [#1613](https://github.com/commercialhaskell/stack/issues/1613)

Bug fixes:

- Don't share precompiled packages between GHC/platform variants and Docker
  [#1551](https://github.com/commercialhaskell/stack/issues/1551)
- Properly redownload corrupted downloads with the correct file size.
  [Mailing list discussion](https://groups.google.com/d/msg/haskell-stack/iVGDG5OHYxs/FjUrR5JsDQAJ)
- Gracefully handle invalid paths in error/warning messages
  [#1561](https://github.com/commercialhaskell/stack/issues/1561)
- Nix: select the correct GHC version corresponding to the snapshot
  even when an abstract resolver is passed via `--resolver` on the
  command-line.
  [#1641](https://github.com/commercialhaskell/stack/issues/1641)
- Fix: Stack does not allow using an external package from ghci
  [#1557](https://github.com/commercialhaskell/stack/issues/1557)
- Disable ambiguous global '--resolver' option for 'stack init'
  [#1531](https://github.com/commercialhaskell/stack/issues/1531)
- Obey `--no-nix` flag
- Fix: GHCJS Execute.hs: Non-exhaustive patterns in lambda
  [#1591](https://github.com/commercialhaskell/stack/issues/1591)
- Send file-watch and sticky logger messages to stderr
  [#1302](https://github.com/commercialhaskell/stack/issues/1302)
  [#1635](https://github.com/commercialhaskell/stack/issues/1635)
- Use globaldb path for querying Cabal version
  [#1647](https://github.com/commercialhaskell/stack/issues/1647)

## 1.0.0

Release notes:

*  We're calling this version 1.0.0 in preparation for Stackage
   LTS 4.  Note, however, that this does not mean the code's API
   will be stable as this is primarily an end-user tool.

Enhancements:

* Added flag `--profile` flag: passed with `stack build`, it will
  enable profiling, and for `--bench` and `--test` it will generate a
  profiling report by passing `+RTS -p` to the executable(s). Great
  for using like `stack build --bench --profile` (remember that
  enabling profile will slow down your benchmarks by >4x). Run `stack
  build --bench` again to disable the profiling and get proper speeds
* Added flag `--trace` flag: just like `--profile`, it enables
  profiling, but instead of generating a report for `--bench` and
  `--test`, prints out a stack trace on exception. Great for using
  like `stack build --test --trace`
* Nix: all options can be overridden on command line
  [#1483](https://github.com/commercialhaskell/stack/issues/1483)
* Nix: build environments (shells) are now pure by default.
* Make verbosity silent by default in script interpreter mode
  [#1472](https://github.com/commercialhaskell/stack/issues/1472)
* Show a message when resetting git commit fails
  [#1453](https://github.com/commercialhaskell/stack/issues/1453)
* Improve Unicode handling in project/package names
  [#1337](https://github.com/commercialhaskell/stack/issues/1337)
* Fix ambiguity between a stack command and a filename to execute (prefer
  `stack` subcommands)
  [#1471](https://github.com/commercialhaskell/stack/issues/1471)
* Support multi line interpreter directive comments
  [#1394](https://github.com/commercialhaskell/stack/issues/1394)
* Handle space separated pids in ghc-pkg dump (for GHC HEAD)
  [#1509](https://github.com/commercialhaskell/stack/issues/1509)
* Add ghci --no-package-hiding option
  [#1517](https://github.com/commercialhaskell/stack/issues/1517)
* `stack new` can download templates from URL
  [#1466](https://github.com/commercialhaskell/stack/issues/1466)

Bug fixes:

* Nix: stack exec options are passed properly to the stack sub process
  [#1538](https://github.com/commercialhaskell/stack/issues/1538)
* Nix: specifying a shell-file works in any current working directory
  [#1547](https://github.com/commercialhaskell/stack/issues/1547)
* Nix: use `--resolver` argument
* Docker: fix missing image message and '--docker-auto-pull'
* No HTML escaping for "stack new" template params
  [#1475](https://github.com/commercialhaskell/stack/issues/1475)
* Set permissions for generated .ghci script
  [#1480](https://github.com/commercialhaskell/stack/issues/1480)
* Restrict commands allowed in interpreter mode
  [#1504](https://github.com/commercialhaskell/stack/issues/1504)
* stack ghci doesn't see preprocessed files for executables
  [#1347](https://github.com/commercialhaskell/stack/issues/1347)
* All test suites run even when only one is requested
  [#1550](https://github.com/commercialhaskell/stack/pull/1550)
* Edge cases in broken templates give odd errors
  [#1535](https://github.com/commercialhaskell/stack/issues/1535)
* Fix test coverage bug on windows

## 0.1.10.1

Bug fixes:

* `stack image container` did not actually build an image
  [#1473](https://github.com/commercialhaskell/stack/issues/1473)

## 0.1.10.0

Release notes:

* The Stack home page is now at [haskellstack.org](http://haskellstack.org),
  which shows the documentation rendered by readthedocs.org. Note: this
  has necessitated some changes to the links in the documentation's markdown
  source code, so please check the links on the website before submitting a PR
  to fix them.
* The locations of the
  [Ubuntu](http://docs.haskellstack.org/en/stable/install_and_upgrade/#ubuntu)
  and
  [Debian](http://docs.haskellstack.org/en/stable/install_and_upgrade/#debian)
  package repositories have changed to have correct URL semantics according to
  Debian's guidelines
  [#1378](https://github.com/commercialhaskell/stack/issues/1378). The old
  locations will continue to work for some months, but we suggest that you
  adjust your `/etc/apt/sources.list.d/fpco.list` to the new location to avoid
  future disruption.
* [openSUSE and SUSE Linux Enterprise](http://docs.haskellstack.org/en/stable/install_and_upgrade/#suse)
  packages are now available, thanks to [@mimi1vx](https://github.com/mimi1vx).
  Note: there will be some lag before these pick up new versions, as they are
  based on Stackage LTS.

Major changes:

* Support for building inside a Nix-shell providing system dependencies
  [#1285](https://github.com/commercialhaskell/stack/pull/1285)
* Add optional GPG signing on `stack upload --sign` or with
  `stack sig sign ...`

Other enhancements:

* Print latest applicable version of packages on conflicts
  [#508](https://github.com/commercialhaskell/stack/issues/508)
* Support for packages located in Mercurial repositories
  [#1397](https://github.com/commercialhaskell/stack/issues/1397)
* Only run benchmarks specified as build targets
  [#1412](https://github.com/commercialhaskell/stack/issues/1412)
* Support git-style executable fall-through (`stack something` executes
  `stack-something` if present)
  [#1433](https://github.com/commercialhaskell/stack/issues/1433)
* GHCi now loads intermediate dependencies
  [#584](https://github.com/commercialhaskell/stack/issues/584)
* `--work-dir` option for overriding `.stack-work`
  [#1178](https://github.com/commercialhaskell/stack/issues/1178)
* Support `detailed-0.9` tests
  [#1429](https://github.com/commercialhaskell/stack/issues/1429)
* Docker: improved POSIX signal proxying to containers
  [#547](https://github.com/commercialhaskell/stack/issues/547)

Bug fixes:

* Show absolute paths in error messages in multi-package builds
  [#1348](https://github.com/commercialhaskell/stack/issues/1348)
* Docker-built binaries and libraries in different path
  [#911](https://github.com/commercialhaskell/stack/issues/911)
  [#1367](https://github.com/commercialhaskell/stack/issues/1367)
* Docker: `--resolver` argument didn't effect selected image tag
* GHCi: Spaces in filepaths caused module loading issues
  [#1401](https://github.com/commercialhaskell/stack/issues/1401)
* GHCi: cpp-options in cabal files weren't used
  [#1419](https://github.com/commercialhaskell/stack/issues/1419)
* Benchmarks couldn't be run independently of each other
  [#1412](https://github.com/commercialhaskell/stack/issues/1412)
* Send output of building setup to stderr
  [#1410](https://github.com/commercialhaskell/stack/issues/1410)

## 0.1.8.0

Major changes:

* GHCJS can now be used with stackage snapshots via the new `compiler` field.
* Windows installers are now available:
  [download them here](http://docs.haskellstack.org/en/stable/install_and_upgrade/#windows)
  [#613](https://github.com/commercialhaskell/stack/issues/613)
* Docker integration works with non-FPComplete generated images
  [#531](https://github.com/commercialhaskell/stack/issues/531)

Other enhancements:

* Added an `allow-newer` config option
  [#922](https://github.com/commercialhaskell/stack/issues/922)
  [#770](https://github.com/commercialhaskell/stack/issues/770)
* When a Hackage revision invalidates a build plan in a snapshot, trust the
  snapshot [#770](https://github.com/commercialhaskell/stack/issues/770)
* Added a `stack config set resolver RESOLVER` command. Part of work on
  [#115](https://github.com/commercialhaskell/stack/issues/115)
* `stack setup` can now install GHCJS on windows. See
  [#1145](https://github.com/commercialhaskell/stack/issues/1145) and
  [#749](https://github.com/commercialhaskell/stack/issues/749)
* `stack hpc report` command added, which generates reports for HPC tix files
* `stack ghci` now accepts all the flags accepted by `stack build`. See
  [#1186](https://github.com/commercialhaskell/stack/issues/1186)
* `stack ghci` builds the project before launching GHCi. If the build fails,
  try to launch GHCi anyway. Use `stack ghci --no-build` option to disable
  [#1065](https://github.com/commercialhaskell/stack/issues/1065)
* `stack ghci` now detects and warns about various circumstances where it is
  liable to fail. See
  [#1270](https://github.com/commercialhaskell/stack/issues/1270)
* Added `require-docker-version` configuration option
* Packages will now usually be built along with their tests and benchmarks. See
  [#1166](https://github.com/commercialhaskell/stack/issues/1166)
* Relative `local-bin-path` paths will be relative to the project's root
  directory, not the current working directory.
  [#1340](https://github.com/commercialhaskell/stack/issues/1340)
* `stack clean` now takes an optional `[PACKAGE]` argument for use in
  multi-package projects. See
  [#583](https://github.com/commercialhaskell/stack/issues/583)
* Ignore cabal_macros.h as a dependency
  [#1195](https://github.com/commercialhaskell/stack/issues/1195)
* Pad timestamps and show local time in --verbose output
  [#1226](https://github.com/commercialhaskell/stack/issues/1226)
* GHCi: Import all modules after loading them
  [#995](https://github.com/commercialhaskell/stack/issues/995)
* Add subcommand aliases: `repl` for `ghci`, and `runhaskell` for `runghc`
  [#1241](https://github.com/commercialhaskell/stack/issues/1241)
* Add typo recommendations for unknown package identifiers
  [#158](https://github.com/commercialhaskell/stack/issues/158)
* Add `stack path --local-hpc-root` option
* Overhaul dependencies' haddocks copying
  [#1231](https://github.com/commercialhaskell/stack/issues/1231)
* Support for extra-package-dbs in 'stack ghci'
  [#1229](https://github.com/commercialhaskell/stack/pull/1229)
* `stack new` disallows package names with "words" consisting solely of numbers
  [#1336](https://github.com/commercialhaskell/stack/issues/1336)
* `stack build --fast` turns off optimizations
* Show progress while downloading package index
  [#1223](https://github.com/commercialhaskell/stack/issues/1223).

Bug fixes:

* Fix: Haddocks not copied for dependencies
  [#1105](https://github.com/commercialhaskell/stack/issues/1105)
* Fix: Global options did not work consistently after subcommand
  [#519](https://github.com/commercialhaskell/stack/issues/519)
* Fix: 'stack ghci' doesn't notice that a module got deleted
  [#1180](https://github.com/commercialhaskell/stack/issues/1180)
* Rebuild when cabal file is changed
* Fix: Paths in GHC warnings not canonicalized, nor those for packages in
  subdirectories or outside the project root
  [#1259](https://github.com/commercialhaskell/stack/issues/1259)
* Fix: unlisted files in tests and benchmarks trigger extraneous second build
  [#838](https://github.com/commercialhaskell/stack/issues/838)

## 0.1.6.0

Major changes:

* `stack setup` now supports building and booting GHCJS from source tarball.
* On Windows, build directories no longer display "pretty" information
  (like x86_64-windows/Cabal-1.22.4.0), but rather a hash of that
  content. The reason is to avoid the 260 character path limitation on
  Windows. See
  [#1027](https://github.com/commercialhaskell/stack/pull/1027)
* Rename config files and clarify their purposes [#969](https://github.com/commercialhaskell/stack/issues/969)
    * `~/.stack/stack.yaml` --> `~/.stack/config.yaml`
    * `~/.stack/global` --> `~/.stack/global-project`
    * `/etc/stack/config` --> `/etc/stack/config.yaml`
    * Old locations still supported, with deprecation warnings
* New command "stack eval CODE", which evaluates to "stack exec ghc -- -e CODE".

Other enhancements:

* No longer install `git` on Windows
  [#1046](https://github.com/commercialhaskell/stack/issues/1046). You
  can still get this behavior by running the following yourself:
  `stack exec -- pacman -Sy --noconfirm git`.
* Typing enter during --file-watch triggers a rebuild [#1023](https://github.com/commercialhaskell/stack/pull/1023)
* Use Haddock's `--hyperlinked-source` (crosslinked source), if available [#1070](https://github.com/commercialhaskell/stack/pull/1070)
* Use Stack-installed GHCs for `stack init --solver` [#1072](https://github.com/commercialhaskell/stack/issues/1072)
* New experimental `stack query` command [#1087](https://github.com/commercialhaskell/stack/issues/1087)
* By default, stack no longer rebuilds a package due to GHC options changes. This behavior can be tweaked with the `rebuild-ghc-options` setting. [#1089](https://github.com/commercialhaskell/stack/issues/1089)
* By default, ghc-options are applied to all local packages, not just targets. This behavior can be tweaked with the `apply-ghc-options` setting. [#1089](https://github.com/commercialhaskell/stack/issues/1089)
* Docker: download or override location of stack executable to re-run in container [#974](https://github.com/commercialhaskell/stack/issues/974)
* Docker: when Docker Engine is remote, don't run containerized processes as host's UID/GID [#194](https://github.com/commercialhaskell/stack/issues/194)
* Docker: `set-user` option to enable/disable running containerized processes as host's UID/GID [#194](https://github.com/commercialhaskell/stack/issues/194)
* Custom Setup.hs files are now precompiled instead of interpreted. This should be a major performance win for certain edge cases (biggest example: [building Cabal itself](https://github.com/commercialhaskell/stack/issues/1041)) while being either neutral or a minor slowdown for more common cases.
* `stack test --coverage` now also generates a unified coverage report for multiple test-suites / packages.  In the unified report, test-suites can contribute to the coverage of other packages.

Bug fixes:

* Ignore stack-built executables named `ghc`
  [#1052](https://github.com/commercialhaskell/stack/issues/1052)
* Fix quoting of output failed command line arguments
* Mark executable-only packages as installed when copied from cache [#1043](https://github.com/commercialhaskell/stack/pull/1043)
* Canonicalize temporary directory paths [#1047](https://github.com/commercialhaskell/stack/pull/1047)
* Put code page fix inside the build function itself [#1066](https://github.com/commercialhaskell/stack/issues/1066)
* Add `explicit-setup-deps` option [#1110](https://github.com/commercialhaskell/stack/issues/1110), and change the default to the old behavior of using any package in the global and snapshot database [#1025](https://github.com/commercialhaskell/stack/issues/1025)
* Precompiled cache checks full package IDs on Cabal < 1.22 [#1103](https://github.com/commercialhaskell/stack/issues/1103)
* Pass -package-id to ghci [#867](https://github.com/commercialhaskell/stack/issues/867)
* Ignore global packages when copying precompiled packages [#1146](https://github.com/commercialhaskell/stack/issues/1146)

## 0.1.5.0

Major changes:

* On Windows, we now use a full MSYS2 installation in place of the previous PortableGit. This gives you access to the pacman package manager for more easily installing libraries.
* Support for custom GHC binary distributions [#530](https://github.com/commercialhaskell/stack/issues/530)
    * `ghc-variant` option in stack.yaml to specify the variant (also
      `--ghc-variant` command-line option)
    * `setup-info` in stack.yaml, to specify where to download custom binary
      distributions (also `--ghc-bindist` command-line option)
    * Note: On systems with libgmp4 (aka `libgmp.so.3`), such as CentOS 6, you
      may need to re-run `stack setup` due to the centos6 GHC bindist being
      treated like a variant
* A new `--pvp-bounds` flag to the sdist and upload commands allows automatic adding of PVP upper and/or lower bounds to your dependencies

Other enhancements:

* Adapt to upcoming Cabal installed package identifier format change [#851](https://github.com/commercialhaskell/stack/issues/851)
* `stack setup` takes a `--stack-setup-yaml` argument
* `--file-watch` is more discerning about which files to rebuild for [#912](https://github.com/commercialhaskell/stack/issues/912)
* `stack path` now supports `--global-pkg-db` and `--ghc-package-path`
* `--reconfigure` flag [#914](https://github.com/commercialhaskell/stack/issues/914) [#946](https://github.com/commercialhaskell/stack/issues/946)
* Cached data is written with a checksum of its structure [#889](https://github.com/commercialhaskell/stack/issues/889)
* Fully removed `--optimizations` flag
* Added `--cabal-verbose` flag
* Added `--file-watch-poll` flag for polling instead of using filesystem events (useful for running tests in a Docker container while modifying code in the host environment. When code is injected into the container via a volume, the container won't propagate filesystem events).
* Give a preemptive error message when `-prof` is given as a GHC option [#1015](https://github.com/commercialhaskell/stack/issues/1015)
* Locking is now optional, and will be turned on by setting the `STACK_LOCK` environment variable to `true` [#950](https://github.com/commercialhaskell/stack/issues/950)
* Create default stack.yaml with documentation comments and commented out options [#226](https://github.com/commercialhaskell/stack/issues/226)
* Out of memory warning if Cabal exits with -9 [#947](https://github.com/commercialhaskell/stack/issues/947)

Bug fixes:

* Hacky workaround for optparse-applicative issue with `stack exec --help` [#806](https://github.com/commercialhaskell/stack/issues/806)
* Build executables for local extra deps [#920](https://github.com/commercialhaskell/stack/issues/920)
* copyFile can't handle directories [#942](https://github.com/commercialhaskell/stack/pull/942)
* Support for spaces in Haddock interface files [fpco/minghc#85](https://github.com/fpco/minghc/issues/85)
* Temporarily building against a "shadowing" local package? [#992](https://github.com/commercialhaskell/stack/issues/992)
* Fix Setup.exe name for --upgrade-cabal on Windows [#1002](https://github.com/commercialhaskell/stack/issues/1002)
* Unlisted dependencies no longer trigger extraneous second build [#838](https://github.com/commercialhaskell/stack/issues/838)

## 0.1.4.1

Fix stack's own Haddocks.  No changes to functionality (only comments updated).

## 0.1.4.0

Major changes:

* You now have more control over how GHC versions are matched, e.g. "use exactly this version," "use the specified minor version, but allow patches," or "use the given minor version or any later minor in the given major release." The default has switched from allowing newer later minor versions to a specific minor version allowing patches. For more information, see [#736](https://github.com/commercialhaskell/stack/issues/736) and [#784](https://github.com/commercialhaskell/stack/pull/784).
* Support added for compiling with GHCJS
* stack can now reuse prebuilt binaries between snapshots. That means that, if you build package foo in LTS-3.1, that binary version can be reused in LTS-3.2, assuming it uses the same dependencies and flags. [#878](https://github.com/commercialhaskell/stack/issues/878)

Other enhancements:

* Added the `--docker-env` argument, to set environment variables in Docker container.
* Set locale environment variables to UTF-8 encoding for builds to avoid "commitBuffer: invalid argument" errors from GHC [#793](https://github.com/commercialhaskell/stack/issues/793)
* Enable transliteration for encoding on stdout and stderr [#824](https://github.com/commercialhaskell/stack/issues/824)
* By default, `stack upgrade` automatically installs GHC as necessary [#797](https://github.com/commercialhaskell/stack/issues/797)
* Added the `ghc-options` field to stack.yaml [#796](https://github.com/commercialhaskell/stack/issues/796)
* Added the `extra-path` field to stack.yaml
* Code page changes on Windows only apply to the build command (and its synonyms), and can be controlled via a command line flag (still defaults to on) [#757](https://github.com/commercialhaskell/stack/issues/757)
* Implicitly add packages to extra-deps when a flag for them is set [#807](https://github.com/commercialhaskell/stack/issues/807)
* Use a precompiled Setup.hs for simple build types [#801](https://github.com/commercialhaskell/stack/issues/801)
* Set --enable-tests and --enable-benchmarks optimistically [#805](https://github.com/commercialhaskell/stack/issues/805)
* `--only-configure` option added [#820](https://github.com/commercialhaskell/stack/issues/820)
* Check for duplicate local package names
* Stop nagging people that call `stack test` [#845](https://github.com/commercialhaskell/stack/issues/845)
* `--file-watch` will ignore files that are in your VCS boring/ignore files [#703](https://github.com/commercialhaskell/stack/issues/703)
* Add `--numeric-version` option

Bug fixes:

* `stack init --solver` fails if `GHC_PACKAGE_PATH` is present [#860](https://github.com/commercialhaskell/stack/issues/860)
* `stack solver` and `stack init --solver` check for test suite and benchmark dependencies [#862](https://github.com/commercialhaskell/stack/issues/862)
* More intelligent logic for setting UTF-8 locale environment variables [#856](https://github.com/commercialhaskell/stack/issues/856)
* Create missing directories for `stack sdist`
* Don't ignore .cabal files with extra periods [#895](https://github.com/commercialhaskell/stack/issues/895)
* Deprecate unused `--optimizations` flag
* Truncated output on slow terminals [#413](https://github.com/commercialhaskell/stack/issues/413)

## 0.1.3.1

Bug fixes:

* Ignore disabled executables [#763](https://github.com/commercialhaskell/stack/issues/763)

## 0.1.3.0

Major changes:

* Detect when a module is compiled but not listed in the cabal file ([#32](https://github.com/commercialhaskell/stack/issues/32))
    * A warning is displayed for any modules that should be added to `other-modules` in the .cabal file
    * These modules are taken into account when determining whether a package needs to be built
* Respect TemplateHaskell addDependentFile dependency changes ([#105](https://github.com/commercialhaskell/stack/issues/105))
    * TH dependent files are taken into account when determining whether a package needs to be built.
* Overhauled target parsing, added `--test` and `--bench` options [#651](https://github.com/commercialhaskell/stack/issues/651)
    * For details, see [Build commands documentation](http://docs.haskellstack.org/en/stable/build_command/)

Other enhancements:

* Set the `HASKELL_DIST_DIR` environment variable [#524](https://github.com/commercialhaskell/stack/pull/524)
* Track build status of tests and benchmarks [#525](https://github.com/commercialhaskell/stack/issues/525)
* `--no-run-tests` [#517](https://github.com/commercialhaskell/stack/pull/517)
* Targets outside of root dir don't build [#366](https://github.com/commercialhaskell/stack/issues/366)
* Upper limit on number of flag combinations to test [#543](https://github.com/commercialhaskell/stack/issues/543)
* Fuzzy matching support to give better error messages for close version numbers [#504](https://github.com/commercialhaskell/stack/issues/504)
* `--local-bin-path` global option. Use to change where binaries get placed on a `--copy-bins` [#342](https://github.com/commercialhaskell/stack/issues/342)
* Custom snapshots [#111](https://github.com/commercialhaskell/stack/issues/111)
* --force-dirty flag: Force treating all local packages as having dirty files (useful for cases where stack can't detect a file change)
* GHC error messages: display file paths as absolute instead of relative for better editor integration
* Add the `--copy-bins` option [#569](https://github.com/commercialhaskell/stack/issues/569)
* Give warnings on unexpected config keys [#48](https://github.com/commercialhaskell/stack/issues/48)
* Remove Docker `pass-host` option
* Don't require cabal-install to upload [#313](https://github.com/commercialhaskell/stack/issues/313)
* Generate indexes for all deps and all installed snapshot packages [#143](https://github.com/commercialhaskell/stack/issues/143)
* Provide `--resolver global` option [#645](https://github.com/commercialhaskell/stack/issues/645)
    * Also supports `--resolver nightly`, `--resolver lts`, and `--resolver lts-X`
* Make `stack build --flag` error when flag or package is unknown [#617](https://github.com/commercialhaskell/stack/issues/617)
* Preserve file permissions when unpacking sources [#666](https://github.com/commercialhaskell/stack/pull/666)
* `stack build` etc work outside of a project
* `list-dependencies` command [#638](https://github.com/commercialhaskell/stack/issues/638)
* `--upgrade-cabal` option to `stack setup` [#174](https://github.com/commercialhaskell/stack/issues/174)
* `--exec` option [#651](https://github.com/commercialhaskell/stack/issues/651)
* `--only-dependencies` implemented correctly [#387](https://github.com/commercialhaskell/stack/issues/387)

Bug fixes:

* Extensions from the `other-extensions` field no longer enabled by default [#449](https://github.com/commercialhaskell/stack/issues/449)
* Fix: haddock forces rebuild of empty packages [#452](https://github.com/commercialhaskell/stack/issues/452)
* Don't copy over executables excluded by component selection [#605](https://github.com/commercialhaskell/stack/issues/605)
* Fix: stack fails on Windows with git package in stack.yaml and no git binary on path [#712](https://github.com/commercialhaskell/stack/issues/712)
* Fixed GHCi issue: Specifying explicit package versions (#678)
* Fixed GHCi issue: Specifying -odir and -hidir as .stack-work/odir (#529)
* Fixed GHCi issue: Specifying A instead of A.ext for modules (#498)

## 0.1.2.0

* Add `--prune` flag to `stack dot` [#487](https://github.com/commercialhaskell/stack/issues/487)
* Add `--[no-]external`,`--[no-]include-base` flags to `stack dot` [#437](https://github.com/commercialhaskell/stack/issues/437)
* Add `--ignore-subdirs` flag to init command [#435](https://github.com/commercialhaskell/stack/pull/435)
* Handle attempt to use non-existing resolver [#436](https://github.com/commercialhaskell/stack/pull/436)
* Add `--force` flag to `init` command
* exec style commands accept the `--package` option (see [Reddit discussion](http://www.reddit.com/r/haskell/comments/3bd66h/stack_runghc_turtle_as_haskell_script_solution/))
* `stack upload` without arguments doesn't do anything [#439](https://github.com/commercialhaskell/stack/issues/439)
* Print latest version of packages on conflicts [#450](https://github.com/commercialhaskell/stack/issues/450)
* Flag to avoid rerunning tests that haven't changed [#451](https://github.com/commercialhaskell/stack/issues/451)
* stack can act as a script interpreter (see [Script interpreter] (https://github.com/commercialhaskell/stack/wiki/Script-interpreter) and [Reddit discussion](http://www.reddit.com/r/haskell/comments/3bd66h/stack_runghc_turtle_as_haskell_script_solution/))
* Add the __`--file-watch`__ flag to auto-rebuild on file changes [#113](https://github.com/commercialhaskell/stack/issues/113)
* Rename `stack docker exec` to `stack exec --plain`
* Add the `--skip-msys` flag [#377](https://github.com/commercialhaskell/stack/issues/377)
* `--keep-going`, turned on by default for tests and benchmarks [#478](https://github.com/commercialhaskell/stack/issues/478)
* `concurrent-tests: BOOL` [#492](https://github.com/commercialhaskell/stack/issues/492)
* Use hashes to check file dirtiness [#502](https://github.com/commercialhaskell/stack/issues/502)
* Install correct GHC build on systems with libgmp.so.3 [#465](https://github.com/commercialhaskell/stack/issues/465)
* `stack upgrade` checks version before upgrading [#447](https://github.com/commercialhaskell/stack/issues/447)

## 0.1.1.0

* Remove GHC uncompressed tar file after installation [#376](https://github.com/commercialhaskell/stack/issues/376)
* Put stackage snapshots JSON on S3 [#380](https://github.com/commercialhaskell/stack/issues/380)
* Specifying flags for multiple packages [#335](https://github.com/commercialhaskell/stack/issues/335)
* single test suite failure should show entire log [#388](https://github.com/commercialhaskell/stack/issues/388)
* valid-wanted is a confusing option name [#386](https://github.com/commercialhaskell/stack/issues/386)
* stack init in multi-package project should use local packages for dependency checking [#384](https://github.com/commercialhaskell/stack/issues/384)
* Display information on why a snapshot was rejected [#381](https://github.com/commercialhaskell/stack/issues/381)
* Give a reason for unregistering packages [#389](https://github.com/commercialhaskell/stack/issues/389)
* `stack exec` accepts the `--no-ghc-package-path` parameter
* Don't require build plan to upload [#400](https://github.com/commercialhaskell/stack/issues/400)
* Specifying test components only builds/runs those tests [#398](https://github.com/commercialhaskell/stack/issues/398)
* `STACK_EXE` environment variable
* Add the `stack dot` command
* `stack upgrade` added [#237](https://github.com/commercialhaskell/stack/issues/237)
* `--stack-yaml` command line flag [#378](https://github.com/commercialhaskell/stack/issues/378)
* `--skip-ghc-check` command line flag [#423](https://github.com/commercialhaskell/stack/issues/423)

Bug fixes:

* Haddock links to global packages no longer broken on Windows [#375](https://github.com/commercialhaskell/stack/issues/375)
* Make flags case-insensitive [#397](https://github.com/commercialhaskell/stack/issues/397)
* Mark packages uninstalled before rebuilding [#365](https://github.com/commercialhaskell/stack/issues/365)

## 0.1.0.0

* Fall back to cabal dependency solver when a snapshot can't be found
* Basic implementation of `stack new` [#137](https://github.com/commercialhaskell/stack/issues/137)
* `stack solver` command [#364](https://github.com/commercialhaskell/stack/issues/364)
* `stack path` command [#95](https://github.com/commercialhaskell/stack/issues/95)
* Haddocks [#143](https://github.com/commercialhaskell/stack/issues/143):
    * Build for dependencies
    * Use relative links
    * Generate module contents and index for all packages in project

## 0.0.3

* `--prefetch` [#297](https://github.com/commercialhaskell/stack/issues/297)
* `upload` command ported from stackage-upload [#225](https://github.com/commercialhaskell/stack/issues/225)
* `--only-snapshot` [#310](https://github.com/commercialhaskell/stack/issues/310)
* `--resolver` [#224](https://github.com/commercialhaskell/stack/issues/224)
* `stack init` [#253](https://github.com/commercialhaskell/stack/issues/253)
* `--extra-include-dirs` and `--extra-lib-dirs` [#333](https://github.com/commercialhaskell/stack/issues/333)
* Specify intra-package target [#201](https://github.com/commercialhaskell/stack/issues/201)

## 0.0.2

* Fix some Windows specific bugs [#216](https://github.com/commercialhaskell/stack/issues/216)
* Improve output for package index updates [#227](https://github.com/commercialhaskell/stack/issues/227)
* Automatically update indices as necessary [#227](https://github.com/commercialhaskell/stack/issues/227)
* --verbose flag [#217](https://github.com/commercialhaskell/stack/issues/217)
* Remove packages (HTTPS and Git) [#199](https://github.com/commercialhaskell/stack/issues/199)
* Config values for system-ghc and install-ghc
* Merge `stack deps` functionality into `stack build`
* `install` command [#153](https://github.com/commercialhaskell/stack/issues/153) and [#272](https://github.com/commercialhaskell/stack/issues/272)
* overriding architecture value (useful to force 64-bit GHC on Windows, for example)
* Overhauled test running (allows cycles, avoids unnecessary recompilation, etc)

## 0.0.1

* First public release, beta quality<|MERGE_RESOLUTION|>--- conflicted
+++ resolved
@@ -20,9 +20,6 @@
 * Bump to `hpack-0.35.0`.
 * On Windows, the installer now sets `DisplayVersion` in the registry, enabling
   tools like `winget` to properly read the version number.
-<<<<<<< HEAD
-* `tools` subcommand added to `stack ls`, to list stack's installed tools.
-=======
 * Adds flag `--script-no-run-compile` (disabled by default) that uses the
   `--no-run` option with `stack script` (and forces the `--compile` option).
   This enables a command like `stack --script-no-run-compile Script.hs` to
@@ -36,7 +33,7 @@
   [#809](https://github.com/commercialhaskell/stack/issues/809)
 * Add the possibility of a `sh` script to customise fully GHC installation. See
   [#5585](https://github.com/commercialhaskell/stack/pull/5585)
->>>>>>> fc2ffeba
+* `tools` subcommand added to `stack ls`, to list stack's installed tools.
 
 Bug fixes:
 
