--- conflicted
+++ resolved
@@ -10,16 +10,14 @@
 
 Other enhancements:
 
-<<<<<<< HEAD
 * A new sub command `ls` has been introduced to stack to view
   local and remote snapshots present in the system. Use `stack ls
   snapshots --help` to get more details about it.
-=======
+
 * In addition to supporting `.tar.gz` and `.zip` files as remote archives,
   plain `.tar` files are now accepted too. This will additionally help with
   cases where HTTP servers mistakenly set the transfer encoding to `gzip`. See
   [#3647](https://github.com/commercialhaskell/stack/issues/3647).
->>>>>>> 7334a934
 
 Bug fixes:
 
