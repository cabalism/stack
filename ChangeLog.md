--- conflicted
+++ resolved
@@ -2,7 +2,6 @@
 
 
 ## Unreleased changes
-<<<<<<< HEAD
 
 Release notes:
 
@@ -95,21 +94,6 @@
 * Fix for git packages to update submodules to the correct state. See
   [#4314](https://github.com/commercialhaskell/stack/pull/4314)
 * Add `--cabal-files` flag to `stack ide targets` command.
-
-
-## v1.9.0.1 (release candidate)
-=======
->>>>>>> 3cf6bce3
-
-Release notes:
-
-Major changes:
-
-Behavior changes:
-
-Other enhancements:
-
-Bug fixes:
 
 
 ## v1.9.1
