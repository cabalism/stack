# Changelog


## v2.3.x (unreleased changes)

**Changes since v2.1.3.1**

Release notes:

Major changes:
* `setup-info-locations` yaml configuration now allows overwriting the default locations of `stack-setup-2.yaml`.
  [#5031](https://github.com/commercialhaskell/stack/pull/5031)
  [#2983](https://github.com/commercialhaskell/stack/issues/2983)
  [#2913](https://github.com/commercialhaskell/stack/issues/2913)

* The `setup-info` configuration key now allows overwriting parts of the default `setup-info`

* The `--setup-info-yaml` command line flag now may be used in all stack commands such as `stack build`, and not only in `stack setup`

* The `--setup-info-yaml` may specify multiple locations for `stack-setup.yaml` files.

* The `stack upload` can read first reads environment Variable `$HACKAGE_USERNAME` and `$HACKAGE_PASSWORD` if they are missing only then asks for `username` or `password`

* Fully remove GHCJS support.

Behavior changes:
* Remove the deprecated `--stack-setup-yaml` command line argument in favor of `--setup-info-yaml`
  [#2647](https://github.com/commercialhaskell/stack/issues/2647)

Other enhancements:
* Add `build-output-timestamps` flag in yaml. Setting it to true
  prefixes each build log output line with a timestamp.

* Show warning about `local-programs-path` with spaces on windows
  when running scripts. See 
  [#5013](https://github.com/commercialhaskell/stack/pull/5013)

* Add `ls dependencies json` which will print dependencies as JSON.
  `ls dependencies --tree`  is now `ls dependencies tree`. See
  [#4424](https://github.com/commercialhaskell/stack/pull/4424)

* Remove warning for using Stack with GHC 8.8 and Cabal 3.0.

* Allow relative paths in `--setup-info-yaml` and tool paths
  [#3394](https://github.com/commercialhaskell/stack/issues/3394)

Bug fixes:

<<<<<<< HEAD
* Upgrade `pantry`: module mapping insertions into the database are now atomic.
  Previously, if you SIGTERMed at the wrong time while running a script, you
  could end up with an inconsistent database state.
=======
* `--resolver global` doesn't retrieve snapshots list from the internet
   beause doesn't need it. See [#5103](https://github.com/commercialhaskell/stack/issues/5103)
>>>>>>> effa1482

* Fix using relative links in haddocks output.  See
  [#4971](https://github.com/commercialhaskell/stack/issues/4971).
* Do not include generated cabal file information in lock files. See
  [#5045](https://github.com/commercialhaskell/stack/issues/5045).

* Use proper Hoogle executable path when installed automatically. See
  [#4905](https://github.com/commercialhaskell/stack/issues/4905)

* Fix GHC version for batched package unregistration. See
  [#4951](https://github.com/commercialhaskell/stack/issues/4951)

* Use Hoogle from the snapshot used and not the latest version. See
  [#4905](https://github.com/commercialhaskell/stack/issues/4905)

* Resolve "'stty' is not recognized". See
  [#4901](https://github.com/commercialhaskell/stack/issues/4901)

* Fix missing reconfigure check causing errors when a package gets
  used in multiple projects. See
  [#5147](https://github.com/commercialhaskell/stack/issues/5147)

## v2.1.3.1

Hackage-only release:

* Support persistent-template-2.7.x
* Support rio-0.1.11.0
* Add `stack.yaml` back to hackage sdist, and add `snapshot.yaml`


## v2.1.3

**Changes since v2.1.1**

Behavior changes:

* Disable WAL mode for SQLite3 databases, to improve compatibility with
  some platforms and filesystems.  See
  [#4876](https://github.com/commercialhaskell/stack/issues/4876).

* By default, do not perform expiry checks in Hackage Security. See
  [#4928](https://github.com/commercialhaskell/stack/issues/4928).

Other enhancements:

* Do not rerun expected test failures. This is mostly a change that
  will only affect the Stackage Curator use case, but there is now an
  additional message letting the user know when a previously-failed
  test case is being rerun.

* Move configure information for local packages back to .stack-work to
  improve caching. See
  [#4893](https://github.com/commercialhaskell/stack/issues/4893).

Bug fixes:

* Fix to allow dependencies on specific versions of local git repositories. See
  [#4862](https://github.com/commercialhaskell/stack/pull/4862)

* Allow Stack commands to be run in Nix mode without having a project file
  available. See
  [#4854](https://github.com/commercialhaskell/stack/issues/4864).

* Removes dependency on gnu-tar for OSX and Linux environment. The
  `--force-local` option was required only for windows environment.

* Properly wait for the `tar` subprocess to complete before returning, thereby
  avoiding a SIGTERM screwing up GHC installation. See
  [#4888](https://github.com/commercialhaskell/stack/issues/4888).

* Use package complete locations from lock files when resolving dependencies
  in `extra-deps`. See
  [#4887](https://github.com/commercialhaskell/stack/issues/4887).

* Set the `HASKELL_DIST_DIR` environment to a proper package dist
  directory so `doctest` is able to load modules autogenerated by Cabal.

* Expose package library when running tests.

* Fix support for non-ASCII module names. See
  [#4938](https://github.com/commercialhaskell/stack/issues/4938)

Other changes:

* Rename `pantry-tmp` package back to `pantry`, now that we have gained
  maintainership (which had been used by someone else for a candidate-only test
  that made it look like the name was free but prevented uploading a real
  package).


## v2.1.1.1

Hackage-only release that removes `stack.yaml` from the sdist.  This is because
`stack.yaml` now defines a multi-package project, whereas Hackage works on the
basis on individual packages (see
[#4860](https://github.com/commercialhaskell/stack/issues/4860))

If building a `stack` executable for distribution, please download the
source code from https://github.com/commercialhaskell/stack/releases/tag/v2.1.1
and build it using Stack itself in order to ensure identical behaviour
to official binaries.  This package on Hackage is provided for convenience
and bootstrapping purposes.


## v2.1.1

The Stack 2 release represents a series of significant changes to how Stack
works internally. For the vast majority of cases, these changes are backwards
compatible, in that existing projects will continue to build in the same way
with Stack 2 as they did with Stack 1. The large version bump is due to the
fundamental internal changes to cache handling, database storage (using SQLite
in place of binary files), implicit snapshots (which greatly improve the
precompiled cache), and moving to Pantry. We have also removed some less used
features, as listed below.

**Changes since v1.9.3**

Major changes:

* Switch over to pantry for managing packages. This is a major change
  to Stack's internals, and affects user-visible behavior in a few
  places. Some highlights:
    * Drop support for multiple package indices and legacy
      `00-index.tar` style indices. See
      [#4137](https://github.com/commercialhaskell/stack/issues/4137).
    * Support for archives and repos in the `packages` section has
      been removed. Instead, you must use `extra-deps` for such
      dependencies. `packages` now only supports local filepaths.
    * Add support for Git repositories containing (recursive) submodules.
    * Addition of new configuration options for specifying a "pantry
      tree" key, which provides more reproducibility around builds,
      and (in the future) will be used for more efficient package
      content downloads. You can also specify package name and version
      for more efficient config parsing.
          * __NOTE__ The new `stack freeze` command provides support
            for automatically generating this additional
            information.
    * Package contents and metadata are stored in an SQLite database
      in place of files on the filesystem. The `pantry` library can be
      used for interacting with these contents.
    * Internally, Stack has changed many datatypes, including moving
      to Cabal's definition of many data types. As a result of such
      changes, existing cache files will in general be invalidated,
      resulting in Stack needing to rebuild many previously cached
      builds in the new version. Sorry :(.
    * A new command, `stack freeze` has been added which outputs
      project and snapshot definitions with dependencies pinned to
      their exact versions.
    * The `ignore-revision-mismatch` setting is no longer needed, and
      has been removed.
    * Overriding GHC boot packages results in any other GHC boot
      packages depending on it being no longer available as a dependency,
      such packages need to be added explicitly when needed. See
      [#4510] (https://github.com/commercialhaskell/stack/issues/4510).
    * Cabal solver integration was not updated to support newer
      `cabal-install` versions so `stack solver` command was removed as
      well as a related option `--solver` from `stack new` and
      `stack init`.
* Upgrade to Cabal 2.4
    * Note that, in this process, the behavior of file globbing has
      been modified to match that of Cabal. In particular, this means
      that for Cabal spec versions less than 2.4, `*.txt` will
      match `foo.txt`, but not `foo.2.txt`.
* Remove the `stack image` command. With the advent of Docker multistage
  builds, this functionality is no longer useful. For an example, please see
  [Building Haskell Apps with
  Docker](https://www.fpcomplete.com/blog/2017/12/building-haskell-apps-with-docker).
* Support building GHC from source (experimental)
    * Stack now supports building and installing GHC from source. The built GHC
      is uniquely identified by a commit id and an Hadrian "flavour" (Hadrian is
      the newer GHC build system), hence `compiler` can be set to use a GHC
      built from source with `ghc-git-COMMIT-FLAVOUR`
* `stack.yaml` now supports a `configure-options`, which are passed directly to
  the `configure` step in the Cabal build process. See
  [#1438](https://github.com/commercialhaskell/stack/issues/1438)
* Remove support for building GHCJS itself. Future releases of Stack
  may remove GHCJS support entirely.
* Support for lock files for pinning exact project dependency versions

Behavior changes:

* `stack.yaml` now supports `snapshot`: a synonym for `resolver`. See
  [#4256](https://github.com/commercialhaskell/stack/issues/4256)
* `stack script` now passes `-i -idir` in to the `ghc`
  invocation. This makes it so that the script can import local
  modules, and fixes an issue where `.hs` files in the current
  directory could affect interpretation of the script. See
  [#4538](https://github.com/commercialhaskell/stack/pull/4538)
* When using `stack script`, custom snapshot files will be resolved
  relative to the directory containing the script.
* Remove the deprecated `--upgrade-cabal` flag to `stack setup`.
* Support the `drop-packages` field in `stack.yaml`
* Remove the GPG signing code during uploads. The GPG signatures have
  never been used yet, and there are no plans to implement signature
  verification.
* Remove the `--plain` option for the `exec` family of commands
* Always use the `--exact-configuration` Cabal configuration option when
  building (should mostly be a non-user-visible enhancement).
* No longer supports Cabal versions older than `1.19.2`.  This means
  projects using snapshots earlier than `lts-3.0` or
  `nightly-2015-05-05` will no longer build.
* Remove the `stack docker cleanup` command.  Docker itself now has
  [`docker image prune`](https://docs.docker.com/engine/reference/commandline/image_prune/)
  and
  [`docker container prune`](https://docs.docker.com/engine/reference/commandline/container_prune/),
  which you can use instead.
* Interleaved output is now turned on by default, see
  [#4702](https://github.com/commercialhaskell/stack/issues/4702). In
  addition, the `packagename> ` prefix is no longer included in
  interelaved mode when only building a single target.
* The `-fhide-source-paths` GHC option is now enabled by default and
  can be disabled via the `hide-source-paths` configuration option in
  `stack.yaml`. See [#3784](https://github.com/commercialhaskell/stack/issues/3784)
* Stack will reconfigure a package if you modify your `PATH` environment
  variable. See
  [#3138](https://github.com/commercialhaskell/stack/issues/3138).
* For GHC 8.4 and later, disable the "shadowed dependencies" workaround. This
  means that Stack will no longer have to force reconfigures as often. See
  [#3554](https://github.com/commercialhaskell/stack/issues/3554).
* When building a package, Stack takes a lock on the dist directory in
  use to avoid multiple runs of Stack from trampling each others'
  files. See
  [#2730](https://github.com/commercialhaskell/stack/issues/2730).
* Stack will check occasionally if there is a new version available and prompt
  the user to upgrade. This will not incur any additional network traffic, as
  it will piggy-back on the existing Hackage index updates. You can set
  `recommend-stack-upgrade: false` to bypass this. See
  [#1681](https://github.com/commercialhaskell/stack/issues/1681).
* `stack list-dependencies` has been removed in favour of `stack ls dependencies`.
* The new default for `--docker-auto-pull` is enabled. See
  [#3332](https://github.com/commercialhaskell/stack/issues/3332).

Other enhancements:

* Support MX Linux in get-stack.sh. Fixes
  [#4769](https://github.com/commercialhaskell/stack/issues/4769).
* Defer loading up of files for local packages. This allows us to get
  plan construction errors much faster, and avoid some unnecessary
  work when only building a subset of packages. This is especially
  useful for the curator use case.
* Existing global option `--color=WHEN` is now also available as a
  non-project-specific yaml configuration parameter `color:`.
* Adopt the standard proposed at http://no-color.org/, that color should not be
  added by default if the `NO_COLOR` environment variable is present.
* New command `stack ls stack-colors` lists the styles and the associated 'ANSI'
  control character sequences that stack uses to color some of its output. See
  `stack ls stack-colors --help` for more information.
* New global option `--stack-colors=STYLES`, also available as a
  non-project-specific yaml configuration parameter, allows a stack user to
  redefine the default styles that stack uses to color some of its output. See
  `stack --help` for more information.
* British English spelling of 'color' (colour) accepted as an alias for
  `--color`, `--stack-colors`, `stack ls stack-colors` at the command line and
  for `color:` and `stack-colors:` in yaml configuration files.
* New build option `--ddump-dir`. (See
  [#4225](https://github.com/commercialhaskell/stack/issues/4225))
* Stack parses and respects the `preferred-versions` information from
  Hackage for choosing latest version of a package in some cases,
  e.g. `stack unpack packagename`.
* The components output in the `The main module to load is ambiguous` message
  now include package names so they can be more easily copy-pasted.
* Git repos are shared across multiple projects. See
  [#3551](https://github.com/commercialhaskell/stack/issues/3551)
* Use en_US.UTF-8 locale by default in pure Nix mode so programs won't
  crash because of Unicode in their output
  [#4095](https://github.com/commercialhaskell/stack/issues/4095)
* Add `--tree` to `ls dependencies` to list dependencies as tree.
  [#4101](https://github.com/commercialhaskell/stack/issues/4101)
* Add `--pedantic` to `ghci` to run with `-Wall` and `-Werror`
  [#4463](https://github.com/commercialhaskell/stack/issues/4463)
* Add `--cabal-files` flag to `stack ide targets` command.
* Add `--stdout` flag to all `stack ide` subcommands.
* Use batches when unregistering packages with `ghc-pkg`.
  (See [#2662](https://github.com/commercialhaskell/stack/issues/2662))
* `get-stack` script now works on Windows CI machines of Appveyor,
  Travis and Azure Pipelines. See
  [#4535](https://github.com/commercialhaskell/stack/issues/4535)/
* Show snapshot being used when `stack ghci` is invoked outside of a project
  directory. See
  [#3651](https://github.com/commercialhaskell/stack/issues/3651)
* The script interpreter now accepts a `--extra-dep` flag for adding
  packages not present in the snapshot. Currently, this only works
  with packages from Hackage, not Git repos or archives.
* When using the script interpreter with `--optimize` or `--compile`,
  Stack will perform an optimization of checking whether a newer
  executable exists, making reruns significantly faster. There's a
  downside to this, however: if you have a multifile script, and
  change one of the dependency modules, Stack will not automatically
  detect and recompile.
* `stack clean` will delete the entire `.stack-work/dist` directory,
  not just the relevant subdirectory for the current GHC version. See
  [#4480](https://github.com/commercialhaskell/stack/issues/4480).
* Add `stack purge` as a shortcut for `stack clean --full`. See
  [#3863](https://github.com/commercialhaskell/stack/issues/3863).
* Both `stack dot` and `stack ls dependencies` accept a
  `--global-hints` flag to bypass the need for an installed GHC. See
  [#4390](https://github.com/commercialhaskell/stack/issues/4390).
* Add the `stack config env` command for getting shell script environment
  variables. See [#620](https://github.com/commercialhaskell/stack/issues/620).
* Less verbose output from `stack setup` on Windows. See
  [#1212](https://github.com/commercialhaskell/stack/issues/1212).
* Add an optional `ignore-expiry` flag to the `hackage-security`
  section of the `~/.stack/config.yaml`. It allows to disable timestamp
  expiration verification just like `cabal --ignore-expiry` does.
  The flag is not enabled by default so that the default functionality
  is not changed.
* Include default values for most command line flags in the `--help`
  output. See
  [#893](https://github.com/commercialhaskell/stack/issues/893).
* Set the `GHC_ENVIRONMENT` environment variable to specify dependency
  packages explicitly when running test. This is done to prevent
  ambiguous module name errors in `doctest` tests.
* `get-stack` script now works on Windows CI machines of Appveyor,
  Travis and Azure Pipelines. See
  [#4535](https://github.com/commercialhaskell/stack/issues/4535)
* Warn when a Docker image does not include a `PATH` environment
  variable. See
  [#2472](https://github.com/commercialhaskell/stack/issues/2742)
* When using `system-ghc: true`, Stack will now find the appropriate GHC
  installation based on the version suffix, allowing you to more easily switch
  between various system-installed GHCs. See
  [#2433](https://github.com/commercialhaskell/stack/issues/2433).
* `stack init` will now support create a `stack.yaml` file without any local
  packages. See [#2465](https://github.com/commercialhaskell/stack/issues/2465)
* Store caches in SQLite database instead of files.
* No longer use "global" Docker image database (`docker.db`).
* User config files are respected for the script command. See
  [#3705](https://github.com/commercialhaskell/stack/issues/3705),
  [#3887](https://github.com/commercialhaskell/stack/issues/3887).
* Set the `GHC_ENVIRONMENT` environment variable to `-` to tell GHC to
  ignore any such files when GHC is new enough (>= 8.4.4), otherwise
  simply unset the variable. This allows Stack to have control of
  package databases when running commands like `stack exec ghci`, even
  in the presence of implicit environment files created by `cabal
  new-build`. See
  [#4706](https://github.com/commercialhaskell/stack/issues/4706).
* Use a database cache table to speed up discovery of installed GHCs
* You can specify multiple `--test-arguments` options. See
  [#2226](https://github.com/commercialhaskell/stack/issues/2226)
* Windows terminal width detection is now done. See
  [#3588](https://github.com/commercialhaskell/stack/issues/3588)
* On Windows, informs users if the 'programs' path contains a space character
  and further warns users if that path does not have an alternative short
  ('8 dot 3') name, referencing the `local-programs-path` configuration option.
  See [#4726](https://github.com/commercialhaskell/stack/issues/4726)
* Add `--docker-mount-mode` option to set the Docker volume mount mode
  for performance tuning on macOS.

Bug fixes:

* Ignore duplicate files for a single module when a Haskell module was
  generated from a preprocessor file. See
  [#4076](https://github.com/commercialhaskell/stack/issues/4076).
* Only track down components in current directory if there are no
  hs-source-dirs found. This eliminates a number of false-positive
  warnings, similar to
  [#4076](https://github.com/commercialhaskell/stack/issues/4076).
* Handle a change in GHC's hi-dump format around `addDependentFile`,
  which now includes a hash. See
  [yesodweb/yesod#1551](https://github.com/yesodweb/yesod/issues/1551)
* Fix `subdirs` for git repos in `extra-deps` to match whole directory names.
  Also fixes for `subdirs: .`. See
  [#4292](https://github.com/commercialhaskell/stack/issues/4292)
* Fix for git packages to update submodules to the correct state. See
  [#4314](https://github.com/commercialhaskell/stack/pull/4314)
* Add `--cabal-files` flag to `stack ide targets` command.
* Don't download ghc when using `stack clean`.
* Support loading in GHCi definitions from symlinked C files. Without this
  patch, Stack will try to find object files in the directory pointed to
  by symlinks, while GCC will produce the object files in the original
  directory. See
  [#4402](https://github.com/commercialhaskell/stack/pull/4402)
* Fix handling of GitHub and URL templates on Windows. See
  [commercialhaskell/stack#4394](https://github.com/commercialhaskell/stack/issues/4394)
* Fix `--file-watch` not responding to file modifications when running
  inside docker on Mac. See
  [#4506](https://github.com/commercialhaskell/stack/issues/4506)
* Using `--ghc-options` with `stack script --compile` now works.
* Ensure the detailed-0.9 type tests work.
  See [#4453](https://github.com/commercialhaskell/stack/issues/4453).
* Extra include and lib dirs are now order-dependent. See
  [#4527](https://github.com/commercialhaskell/stack/issues/4527).
* Apply GHC options when building a `Setup.hs` file. See
  [#4526](https://github.com/commercialhaskell/stack/issues/4526).
* Stack handles ABI changes in FreeBSD 12 by differentiating that version from
  previous.
* Help text for the `templates` subcommand now reflects behaviour in stack 1.9
  — that it downloads and shows a help file, rather than listing available
  templates.
* Fix detection of aarch64 platform (this broke when we upgraded to a newer
  Cabal version).
* Docker: fix detecting and pulling missing images with `--docker-auto-pull`, see
  [#4598](https://github.com/commercialhaskell/stack/issues/4598)
* Hackage credentials are not world-readable. See
  [#2159](https://github.com/commercialhaskell/stack/issues/2159).
* Warnings are dumped from logs even when color is enabled. See
  [#2997](https://github.com/commercialhaskell/stack/issues/2997)
* `stack init` will now work for cabal files with sublibraries. See
  [#4408](https://github.com/commercialhaskell/stack/issues/4408)
* When the Cabal spec version is newer than the global Cabal version, build
  against the snapshot's Cabal library. See
  [#4488](https://github.com/commercialhaskell/stack/issues/4488)
* Docker: fix detection of expected subprocess failures.  This fixes
  downloading a compatible `stack` executable  when the host `stack` is not
  compatible with the Docker image (on Linux), and doesn't show an unnecessary
  extra error when the in-container re-exec'ed `stack` exits with failure.
* The `stack ghci` command's `--ghc-options` flag now parses multiple options.
  See [#3315](https://github.com/commercialhaskell/stack/issues/3315).


## v1.9.3.1

Hackage-only release with no user facing changes (added compatibility
with `rio-0.1.9.2`).


## v1.9.3

Bug fixes:

* Stack can now be compiled again inside a directory that does not
  contain a `.git` directory, see
  [#4364](https://github.com/commercialhaskell/stack/issues/4364#issuecomment-431600841)
* Handle a change in GHC's hi-dump format around `addDependentFile`,
  which now includes a hash. See
  [yesodweb/yesod#1551](https://github.com/yesodweb/yesod/issues/1551)
* Allow variables to appear in template file names.


## v1.9.1.1

Hackage-only release with no user facing changes.

* Stack can now be compiled again inside a directory that does not
  contain a `.git` directory, see
  [#4364](https://github.com/commercialhaskell/stack/issues/4364#issuecomment-431600841)


## v1.9.1

Release notes:

* Statically linked Linux bindists are back again, thanks to [@nh2](https://github.com/nh2).
* We will be deleting the Ubuntu, Debian, CentOS, Fedora, and Arch package repos from `download.fpcomplete.com` soon.  These have been deprecated for over a year and have not received new releases, but were left in place for compatibility with older scripts.

Major changes:

* Upgrade to Cabal 2.4
    * Note that, in this process, the behavior of file globbing has
      been modified to match that of Cabal. In particular, this means
      that for Cabal spec versions less than 2.4, `*.txt` will
      match `foo.txt`, but not `foo.2.txt`.
* `GHCJS` support is being downgraded to 'experimental'. A warning notifying the user of the experimental status of `GHCJS` will be displayed.

Behavior changes:

* `ghc-options` from `stack.yaml` are now appended to `ghc-options` from
  `config.yaml`, whereas before they would be replaced.
* `stack build` will now announce when sublibraries of a package are being
  build, in the same way executables, tests, benchmarks and libraries are
  announced
* `stack sdist` will now announce the destination of the generated tarball,
    regardless of whether or not it passed the sanity checks
* The `--upgrade-cabal` option to `stack setup` has been
  deprecated. This feature no longer works with GHC 8.2 and
  later. Furthermore, the reason for this flag originally being
  implemented was drastically lessened once Stack started using the
  snapshot's `Cabal` library for custom setups. See:
  [#4070](https://github.com/commercialhaskell/stack/issues/4070).
* With the new namespaced template feature, `stack templates` is no
  longer able to meaningfully display a list of all templates
  available. Instead, the command will download and display a
  [help file](https://github.com/commercialhaskell/stack-templates/blob/master/STACK_HELP.md)
  with more information on how to discover templates. See:
  [#4039](https://github.com/commercialhaskell/stack/issues/4039)
* Build tools are now handled in a similar way to `cabal-install`. In
  particular, for legacy `build-tools` fields, we use a hard-coded
  list of build tools in place of looking up build tool packages in a
  tool map. This both brings Stack's behavior closer into line with
  `cabal-install`, avoids some bugs, and opens up some possible
  optimizations/laziness. See:
  [#4125](https://github.com/commercialhaskell/stack/issues/4125).
* Mustache templating is not applied to large files (over 50kb) to
  avoid performance degredation. See:
  [#4133](https://github.com/commercialhaskell/stack/issues/4133).
* `stack upload` signs the package by default, as documented. `--no-signature`
  turns the signing off.
  [#3739](https://github.com/commercialhaskell/stack/issues/3739)
* In case there is a network connectivity issue while trying to
  download a template, stack will check whether that template had
  been downloaded before. In that case, the cached version will be
  used. See [#3850](https://github.com/commercialhaskell/stack/issues/3850).

Other enhancements:

* On Windows before Windows 10, --color=never is the default on terminals that
  can support ANSI color codes in output only by emulation
* On Windows, recognise a 'mintty' (false) terminal as a terminal, by default
* `stack build` issues a warning when `base` is explicitly listed in
  `extra-deps` of `stack.yaml`
* `stack build` suggests trying another GHC version should the build
  plan end up requiring unattainable `base` version.
* A new sub command `run` has been introduced to build and run a specified executable
  similar to `cabal run`. If no executable is provided as the first argument, it
  defaults to the first available executable in the project.
* `stack build` missing dependency suggestions (on failure to construct a valid
  build plan because of missing deps) are now printed with their latest
  cabal file revision hash. See
  [#4068](https://github.com/commercialhaskell/stack/pull/4068).
* Added new `--tar-dir` option to `stack sdist`, that allows to copy
  the resulting tarball to the specified directory.
* Introduced the `--interleaved-output` command line option and
  `build.interleaved-output` config value which causes multiple concurrent
  builds to dump to stderr at the same time with a `packagename> ` prefix. See
  [#3225](https://github.com/commercialhaskell/stack/issues/3225).
* The default retry strategy has changed to exponential backoff.
  This should help with
  [#3510](https://github.com/commercialhaskell/stack/issues/3510).
* `stack new` now allows template names of the form `username/foo` to
  download from a user other than `commercialstack` on Github, and can be prefixed
  with the service `github:`, `gitlab:`, or `bitbucket:`.  [#4039](https://github.com/commercialhaskell/stack/issues/4039)
* Switch to `githash` to include some unmerged bugfixes in `gitrev`
  Suggestion to add `'allow-newer': true` now shows path to user config
  file where this flag should be put into [#3685](https://github.com/commercialhaskell/stack/issues/3685)
* `stack ghci` now asks which main target to load before doing the build,
  rather than after
* Bump to hpack 0.29.0
* With GHC 8.4 and later, Haddock is given the `--quickjump` flag.
* It is possible to specify the Hackage base URL to upload packages to, instead
  of the default of `https://hackage.haskell.org/`, by using `hackage-base-url`
  configuration option.
* When using Nix, if a specific minor version of GHC is not requested, the
  latest minor version in the given major branch will be used automatically.

Bug fixes:

* `stack ghci` now does not invalidate `.o` files on repeated runs,
  meaning any modules compiled with `-fobject-code` will be cached
  between ghci runs. See
  [#4038](https://github.com/commercialhaskell/stack/pull/4038).
* `~/.stack/config.yaml` and `stack.yaml` terminating by newline
* The previous released caused a regression where some `stderr` from the
  `ghc-pkg` command showed up in the terminal. This output is now silenced.
* A regression in recompilation checking introduced in v1.7.1 has been fixed.
  See [#4001](https://github.com/commercialhaskell/stack/issues/4001)
* `stack ghci` on a package with internal libraries was erroneously looking
  for a wrong package corresponding to the internal library and failing to
  load any module. This has been fixed now and changes to the code in the
  library and the sublibrary are properly tracked. See
  [#3926](https://github.com/commercialhaskell/stack/issues/3926).
* For packages with internal libraries not depended upon, `stack build` used
  to fail the build process since the internal library was not built but it
  was tried to be registered. This is now fixed by always building internal
  libraries. See
  [#3996](https://github.com/commercialhaskell/stack/issues/3996).
* `--no-nix` was not respected under NixOS
* Fix a regression which might use a lot of RAM. See
  [#4027](https://github.com/commercialhaskell/stack/issues/4027).
* Order of commandline arguments does not matter anymore.
  See [#3959](https://github.com/commercialhaskell/stack/issues/3959)
* When prompting users about saving their Hackage credentials on upload,
  flush to stdout before waiting for the response so the prompt actually
  displays. Also fixes a similar issue with ghci target selection prompt.
* If `cabal` is not on PATH, running `stack solver` now prompts the user
  to run `stack install cabal-install`
* `stack build` now succeeds in building packages which contain sublibraries
  which are dependencies of executables, tests or benchmarks but not of the
  main library. See
  [#3787](https://github.com/commercialhaskell/stack/issues/3787).
* Sublibraries are now properly considered for coverage reports when the test
  suite depends on the internal library. Before, stack was erroring when
  trying to generate the coverage report, see
  [#4105](https://github.com/commercialhaskell/stack/issues/4105).
* Sublibraries are now added to the precompiled cache and recovered from there
  when the snapshot gets updated. Previously, updating the snapshot when there
  was a package with a sublibrary in the snapshot resulted in broken builds.
  This is now fixed, see
  [#4071](https://github.com/commercialhaskell/stack/issues/4071).
* [#4114](https://github.com/commercialhaskell/stack/issues/4114) Stack pretty prints error messages with proper `error` logging
  level instead of `warning` now. This also fixes self-executing scripts
  not piping plan construction errors from runhaskell to terminal (issue
  [#3942](https://github.com/commercialhaskell/stack/issues/3942)).
* Fix invalid "While building Setup.hs" when Cabal calls fail. See:
  [#3934](https://github.com/commercialhaskell/stack/issues/3934)
* `stack upload` signs the package by default, as documented. `--no-signature`
  turns the signing off.
  [#3739](https://github.com/commercialhaskell/stack/issues/3739)


## v1.7.1

Release notes:

* aarch64 (64-bit ARM) bindists are now available for the first time.
* Statically linked Linux bindists are no longer available, due to difficulty with GHC 8.2.2 on Alpine Linux.
* 32-bit Linux GMP4 bindists for CentOS 6 are no longer available, since GHC 8.2.2 is no longer being built for that platform.

Major changes:

* Upgrade from Cabal 2.0 to Cabal 2.2

Behavior changes:

* `stack setup` no longer uses different GHC configure options on Linux
  distributions that use GCC with PIE enabled by default.  GHC detects
  this itself since ghc-8.0.2, and Stack's attempted workaround for older
  versions caused more problems than it solved.
* `stack new` no longer initializes a project if the project template contains
   a stack.yaml file.

Other enhancements:

* A new sub command `ls` has been introduced to stack to view
  local and remote snapshots present in the system. Use `stack ls
  snapshots --help` to get more details about it.
* `list-dependencies` has been deprecated. The functionality has
  to accessed through the new `ls dependencies` interface. See
  [#3669](https://github.com/commercialhaskell/stack/issues/3669)
  for details.
* Specify User-Agent HTTP request header on every HTTP request.
  See [#3628](https://github.com/commercialhaskell/stack/issues/3628) for details.
* `stack setup` looks for GHC bindists and installations by any OS key
  that is compatible (rather than only checking a single one).   This is
  relevant on Linux where different distributions may have different
  combinations of libtinfo 5/6, ncurses 5/6, and gmp 4/5, and will allow
  simpifying the setup-info metadata YAML for future GHC releases.
* The build progress bar reports names of packages currently building.
* `stack setup --verbose` causes verbose output of GHC configure process.
  See [#3716](https://github.com/commercialhaskell/stack/issues/3716)
* Improve the error message when an `extra-dep` from a path or git reference can't be found
  See [#3808](https://github.com/commercialhaskell/stack/pull/3808)
* Nix integration is now disabled on windows even if explicitly enabled,
  since it isn't supported. See
  [#3600](https://github.com/commercialhaskell/stack/issues/3600)
* `stack build` now supports a new flag `--keep-tmp-files` to retain intermediate
  files and directories for the purpose of debugging.
  It is best used with ghc's equivalent flag,
  i.e. `stack build --keep-tmp-files --ghc-options=-keep-tmp-files`.
  See [#3857](https://github.com/commercialhaskell/stack/issues/3857)
* Improved error messages for snapshot parse exceptions
* `stack unpack` now supports a `--to /target/directory` option to
  specify where to unpack the package into
* `stack hoogle` now supports a new flag `--server` that launches local
  Hoogle server on port 8080. See
  [#2310](https://github.com/commercialhaskell/stack/issues/2310)

Bug fixes:

* The script interpreter's implicit file arguments are now passed before other
  arguments. See [#3658](https://github.com/commercialhaskell/stack/issues/3658).
  In particular, this makes it possible to pass `-- +RTS ... -RTS` to specify
  RTS arguments used when running the script.
* Don't ignore the template `year` parameter in config files, and clarify the
  surrounding documentation. See
  [#2275](https://github.com/commercialhaskell/stack/issues/2275).
* Benchmarks used to be run concurrently with other benchmarks
  and build steps. This is non-ideal because CPU usage of other processes
  may interfere with benchmarks. It also prevented benchmark output from
  being displayed by default. This is now fixed. See
  [#3663](https://github.com/commercialhaskell/stack/issues/3663).
* `stack ghci` now allows loading multiple packages with the same
  module name, as long as they have the same filepath. See
  [#3776](https://github.com/commercialhaskell/stack/pull/3776).
* `stack ghci` no longer always adds a dependency on `base`. It is
  now only added when there are no local targets. This allows it to
  be to load code that uses replacements for `base`. See
  [#3589](https://github.com/commercialhaskell/stack/issues/3589#issuecomment)
* `stack ghci` now uses correct paths for autogen files with
  [#3791](https://github.com/commercialhaskell/stack/issues/3791)
* When a package contained sublibraries, stack was always recompiling the
  package. This has been fixed now, no recompilation is being done because of
  sublibraries. See [#3899](https://github.com/commercialhaskell/stack/issues/3899).
* The `get-stack.sh` install script now matches manual instructions
  when it comes to Debian/Fedora/CentOS install dependencies.
* Compile Cabal-simple with gmp when using Nix.
  See [#2944](https://github.com/commercialhaskell/stack/issues/2944)
* `stack ghci` now replaces the stack process with ghci. This improves
  signal handling behavior. In particular, handling of Ctrl-C.  To make
  this possible, the generated files are now left behind after exit.
  The paths are based on hashing file contents, and it's stored in the
  system temporary directory, so this shouldn't result in too much
  garbage. See
  [#3821](https://github.com/commercialhaskell/stack/issues/3821).


## v1.6.5

Bug fixes:

* Some unnecessary rebuilds when no files were changed are now avoided, by
  having a separate build cache for each component of a package. See
  [#3732](https://github.com/commercialhaskell/stack/issues/3732).
* Correct the behavior of promoting a package from snapshot to local
  package. This would get triggered when version bounds conflicted in
  a snapshot, which could be triggered via Hackage revisions for old
  packages. This also should allow custom snapshots to define
  conflicting versions of packages without issue. See
  [Stackage issue #3185](https://github.com/fpco/stackage/issues/3185).
* When promoting packages from snapshot to local, we were
  occasionally discarding the actual package location content and
  instead defaulting to pulling the package from the index. We now
  correctly retain this information. Note that if you were affected by
  this bug, you will likely need to delete the binary build cache
  associated with the relevant custom snapshot. See
  [#3714](https://github.com/commercialhaskell/stack/issues/3714).
* `--no-rerun-tests` has been fixed. Previously, after running a test
  we were forgetting to record the result, which meant that all tests
  always ran even if they had already passed before. See
  [#3770](https://github.com/commercialhaskell/stack/pull/3770).
* Includes a patched version of `hackage-security` which fixes both
  some issues around asynchronous exception handling, and moves from
  directory locking to file locking, making the update mechanism
  resilient against SIGKILL and machine failure. See
  [hackage-security #187](https://github.com/haskell/hackage-security/issues/187)
  and [#3073](https://github.com/commercialhaskell/stack/issues/3073).


## v1.6.3.1

Hackage-only release with no user facing changes (updated to build with
newer version of hpack dependency).


## v1.6.3

Enhancements:

* In addition to supporting `.tar.gz` and `.zip` files as remote archives,
  plain `.tar` files are now accepted too. This will additionally help with
  cases where HTTP servers mistakenly set the transfer encoding to `gzip`. See
  [#3647](https://github.com/commercialhaskell/stack/issues/3647).
* Links to docs.haskellstack.org ignore Stack version patchlevel.
* Downloading Docker-compatible `stack` binary ignores Stack version patchlevel.

Bug fixes:

* For versions of Cabal before 1.24, ensure that the dependencies of
  non-buildable components are part of the build plan to work around an old
  Cabal bug. See [#3631](https://github.com/commercialhaskell/stack/issues/3631).
* Run the Cabal file checking in the `sdist` command more reliably by
  allowing the Cabal library to flatten the
  `GenericPackageDescription` itself.


## v1.6.1.1

Hackage-only release with no user facing changes (updated to build with
newer dependency versions).


## v1.6.1

Major changes:

* Complete overhaul of how snapshots are defined, the `packages` and
  `extra-deps` fields, and a number of related items. For full
  details, please see
  [the writeup on these changes](https://www.fpcomplete.com/blog/2017/07/stacks-new-extensible-snapshots). [PR #3249](https://github.com/commercialhaskell/stack/pull/3249),
  see the PR description for a number of related issues.
* Upgraded to version 2.0 of the Cabal library.

Behavior changes:

* The `--install-ghc` flag is now on by default. For example, if you
  run `stack build` in a directory requiring a GHC that you do not
  currently have, Stack will automatically download and install that
  GHC. You can explicitly set `install-ghc: false` or pass the flag
  `--no-install-ghc` to regain the previous behavior.
* `stack ghci` no longer loads modules grouped by package. This is
  always an improvement for plain ghci - it makes loading faster and
  less noisy. For intero, this has the side-effect that it will no
  longer load multiple packages that depend on TH loading relative
  paths.  TH relative paths will still work when loading a single
  package into intero. See
  [#3309](https://github.com/commercialhaskell/stack/issues/3309)
* Setting GHC options for a package via `ghc-options:` in your
  `stack.yaml` will promote it to a local package, providing for more
  consistency with flags and better reproducibility. See:
  [#849](https://github.com/commercialhaskell/stack/issues/849)
* The `package-indices` setting with Hackage no longer works with the
  `00-index.tar.gz` tarball, but must use the `01-index.tar.gz` file
  to allow revised packages to be found.
* Options passed via `--ghci-options` are now passed to the end of the
  invocation of ghci, instead of the middle.  This allows using `+RTS`
  without an accompanying `-RTS`.
* When auto-detecting `--ghc-build`, `tinfo6` is now preferred over
  `standard` if both versions of libtinfo are installed
* Addition of `stack build --copy-compiler-tool`, to allow tools like
  intero to be installed globally for a particular compiler.
  [#2643](https://github.com/commercialhaskell/stack/issues/2643)
* Stack will ask before saving hackage credentials to file. This new
  prompt can be avoided by using the `save-hackage-creds` setting. Please
  see [#2159](https://github.com/commercialhaskell/stack/issues/2159).
* The `GHCRTS` environment variable will no longer be passed through to
  every program stack runs. Instead, it will only be passed through
  commands like `exec`, `runghc`, `script`, `ghci`, etc.
  See [#3444](https://github.com/commercialhaskell/stack/issues/3444).
* `ghc-options:` for specific packages will now come after the options
  specified for all packages / particular sets of packages. See
  [#3573](https://github.com/commercialhaskell/stack/issues/3573).
* The `pvp-bounds` feature is no longer fully functional, due to some
  issues with the Cabal library's printer. See
  [#3550](https://github.com/commercialhaskell/stack/issues/3550).

Other enhancements:

* The `with-hpack` configuration option specifies an Hpack executable to use
  instead of the Hpack bundled with Stack. Please
  see [#3179](https://github.com/commercialhaskell/stack/issues/3179).
* It's now possible to skip tests and benchmarks using `--skip`
  flag
* `GitSHA1` is now `StaticSHA256` and is implemented using the `StaticSize 64 ByteString` for improved performance.
  See [#3006](https://github.com/commercialhaskell/stack/issues/3006)
* Dependencies via HTTP(S) archives have been generalized to allow
  local file path archives, as well as to support setting a
  cryptographic hash (SHA256) of the contents for better
  reproducibility.
* Allow specifying `--git-branch` when upgrading
* When running `stack upgrade` from a file which is different from the
  default executable path (e.g., on POSIX systems,
  `~/.local/bin/stack`), it will now additionally copy the new
  executable over the currently running `stack` executable. If
  permission is denied (such as in `/usr/local/bin/stack`), the user
  will be prompted to try again using `sudo`. This is intended to
  assist with the user experience when the `PATH` environment variable
  has not been properly configured, see
  [#3232](https://github.com/commercialhaskell/stack/issues/3232).
* `stack setup` for ghcjs will now install `alex` and `happy` if
  they are not present.  See
  [#3109](https://github.com/commercialhaskell/stack/issues/3232).
* Added `stack ghci --only-main` flag, to skip loading / importing
  all but main modules. See the ghci documentation page
  for further info.
* Allow GHC's colored output to show through. GHC colors output
  starting with version 8.2.1, for older GHC this does nothing.
  Sometimes GHC's heuristics would work fine even before this change,
  for example in `stack ghci`, but this override's GHC's heuristics
  when they're broken by our collecting and processing GHC's output.
* Extended the `ghc-options` field to support `$locals`, `$targets`,
  and `$everything`. See:
  [#3329](https://github.com/commercialhaskell/stack/issues/3329)
* Better error message for case that `stack ghci` file targets are
  combined with invalid package targets. See:
  [#3342](https://github.com/commercialhaskell/stack/issues/3342)
* For profiling now uses `-fprof-auto -fprof-cafs` instead of
  the deprecated `-auto-all -caf-all`. See:
  [#3360](https://github.com/commercialhaskell/stack/issues/3360)
* Better descriptions are now available for `stack upgrade --help`. See:
  [#3070](https://github.com/commercialhaskell/stack/issues/3070)
* When using Nix, nix-shell now depends always on gcc to prevent build errors
  when using the FFI. As ghc depends on gcc anyway, this doesn't increase the
  dependency footprint.
* `--cwd DIR` can now be passed to `stack exec` in order to execute the
  program in a different directory. See:
  [#3264](https://github.com/commercialhaskell/stack/issues/3264)
* Plan construction will detect if you add an executable-only package
  as a library dependency, resulting in much clearer error
  messages. See:
  [#2195](https://github.com/commercialhaskell/stack/issues/2195).
* Addition of `--ghc-options` to `stack script` to pass options directly
  to GHC. See:
  [#3454](https://github.com/commercialhaskell/stack/issues/3454)
* Add hpack `package.yaml` to build Stack itself
* Add `ignore-revision-mismatch` setting. See:
  [#3520](https://github.com/commercialhaskell/stack/issues/3520).
* Log when each individual test suite finishes. See:
  [#3552](https://github.com/commercialhaskell/stack/issues/3552).
* Avoid spurious rebuilds when using `--file-watch` by not watching files for
  executable, test and benchmark components that aren't a target. See:
  [#3483](https://github.com/commercialhaskell/stack/issues/3483).
* Stack will now try to detect the width of the running terminal
  (only on POSIX for the moment) and use that to better display
  output messages. Work is ongoing, so some messages will not
  be optimal yet. The terminal width can be overridden with the
  new `--terminal-width` command-line option (this works even on
  non-POSIX).
* Passing non local packages as targets to `stack ghci` will now
  cause them to be used as `-package` args along with package
  hiding.
* Detect when user changed .cabal file instead of package.yaml. This
  was implemented upstream in hpack. See
  [#3383](https://github.com/commercialhaskell/stack/issues/3383).
* Automatically run `autoreconf -i` as necessary when a `configure`
  script is missing. See
  [#3534](https://github.com/commercialhaskell/stack/issues/3534)
* GHC bindists can now be identified by their SHA256 checksum in addition to
  their SHA1 checksum, allowing for more security in download.
* For filesystem setup-info paths, it's no longer assumed that the
  directory is writable, instead a temp dir is used.  See
  [#3188](https://github.com/commercialhaskell/stack/issues/3188).

Bug fixes:

* `stack hoogle` correctly generates Hoogle databases. See:
  [#3362](https://github.com/commercialhaskell/stack/issues/3362)
* `stack --docker-help` is now clearer about --docker implying
   system-ghc: true, rather than both --docker and --no-docker.
* `stack haddock` now includes package names for all modules in the
   Haddock index page. See:
  [#2886](https://github.com/commercialhaskell/stack/issues/2886)
* Fixed an issue where Stack wouldn't detect missing Docker images
  properly with newer Docker versions.
  [#3171](https://github.com/commercialhaskell/stack/pull/3171)
* Previously, cabal files with just test-suite could cause build to fail
  ([#2862](https://github.com/commercialhaskell/stack/issues/2862))
* If an invalid snapshot file has been detected (usually due to
  mismatched hashes), Stack will delete the downloaded file and
  recommend either retrying or filing an issue upstream. See
  [#3319](https://github.com/commercialhaskell/stack/issues/3319).
* Modified the flag parser within Stack to match the behavior of
  Cabal's flag parser, which allows multiple sequential dashes. See
  [#3345](https://github.com/commercialhaskell/stack/issues/3345)
* Now clears the hackage index cache if it is older than the
  downloaded index.  Fixes potential issue if stack was interrupted when
  updating index.
  See [#3033](https://github.com/commercialhaskell/stack/issues/3033)
* The Stack install script now respects the `-d` option.
  See [#3366](https://github.com/commercialhaskell/stack/pull/3366).
* `stack script` can now handle relative paths to source files.
  See [#3372](https://github.com/commercialhaskell/stack/issues/3372).
* Fixes explanation of why a target is needed by the build plan, when the
  target is an extra dependency from the commandline.
  See [#3378](https://github.com/commercialhaskell/stack/issues/3378).
* Previously, if you delete a yaml file from ~/.stack/build-plan, it would
  trust the etag and not re-download.  Fixed in this version.
* Invoking `stack --docker` in parallel now correctly locks the sqlite database.
  See [#3400](https://github.com/commercialhaskell/stack/issues/3400).
* docs.haskellstack.org RTD documentation search is replaced by the mkdocs
  search. Please see
  [#3376](https://github.com/commercialhaskell/stack/issues/3376).
* `stack clean` now works with nix.  See
  [#3468](https://github.com/commercialhaskell/stack/issues/3376).
* `stack build --only-dependencies` no longer builds local project packages
  that are depended on. See
  [#3476](https://github.com/commercialhaskell/stack/issues/3476).
* Properly handle relative paths stored in the precompiled cache files. See
  [#3431](https://github.com/commercialhaskell/stack/issues/3431).
* In some cases, Cabal does not realize that it needs to reconfigure, and must
  be told to do so automatically. This would manifest as a "shadowed
  dependency" error message. We now force a reconfigure whenever a dependency is
  built, even if the package ID remained the same. See
  [#2781](https://github.com/commercialhaskell/stack/issues/2781).
* When `--pvp-bounds` is enabled for sdist or upload, internal
  dependencies could cause errors when uploaded to hackage.  This is
  fixed, see [#3290](https://github.com/commercialhaskell/stack/issues/3290)
* Fixes a bug where nonexistent hackage versions would cause stack to
  suggest the same package name, without giving version info. See
  [#3562](https://github.com/commercialhaskell/stack/issues/3562)
* Fixes a bug that has existed since 1.5.0, where
  `stack setup --upgrade-cabal` would say that Cabal is already the latest
  version, when it wasn't.
* Ensure that an `extra-dep` from a local directory is not treated as
  a `$locals` for GHC options purposes. See
  [#3574](https://github.com/commercialhaskell/stack/issues/3574).
* Building all executables only happens once instead of every
  time. See
  [#3229](https://github.com/commercialhaskell/stack/issues/3229) for
  more info.


## 1.5.1

Bug fixes:

* Stack eagerly tries to parse all cabal files related to a
  snapshot. Starting with Stackage Nightly 2017-07-31, snapshots are
  using GHC 8.2.1, and the `ghc.cabal` file implicitly referenced uses
  the (not yet supported) Cabal 2.0 file format. Future releases of
  Stack will both be less eager about cabal file parsing and support
  Cabal 2.0. This patch simply bypasses the error for invalid parsing.


## 1.5.0

Behavior changes:

* `stack profile` and `stack trace` now add their extra RTS arguments for
  benchmarks and tests to the beginning of the args, instead of the end.
  See [#2399](https://github.com/commercialhaskell/stack/issues/2399)
* Support for Git-based indices has been removed.

Other enhancements:

* `stack setup` allow to control options passed to ghcjs-boot with
  `--ghcjs-boot-options` (one word at a time) and `--[no-]ghcjs-boot-clean`
* `stack setup` now accepts a `--install-cabal VERSION` option which
  will install a specific version of the Cabal library globally.
* Updates to store-0.4.1, which has improved performance and better error
  reporting for version tags.  A side-effect of this is that all of
  stack's binary caches will be invalidated.
* `stack solver` will now warn about unexpected cabal-install versions.
  See [#3044](https://github.com/commercialhaskell/stack/issues/3044)
* Upstream packages unpacked to a temp dir are now deleted as soon as
  possible to avoid running out of space in `/tmp`.
  See [#3018](https://github.com/commercialhaskell/stack/issues/3018)
* Add short synonyms for `test-arguments` and `benchmark-arguments` options.
* Adds `STACK_WORK` environment variable, to specify work dir.
  See [#3063](https://github.com/commercialhaskell/stack/issues/3063)
* Can now use relative paths for `extra-include-dirs` and `extra-lib-dirs`.
  See [#2830](https://github.com/commercialhaskell/stack/issues/2830)
* Improved bash completion for many options, including `--ghc-options`,
  `--flag`, targets, and project executables for `exec`.
* `--haddock-arguments` is actually used now when `haddock` is invoked
  during documentation generation.
* `--[no-]haddock-hyperlink-source` flag added which allows toggling
  of sources being included in Haddock output.
  See [#3099](https://github.com/commercialhaskell/stack/issues/3099)
* `stack ghci` will now skip building all local targets, even if they have
  downstream deps, as long as it's registered in the DB.
* The pvp-bounds feature now supports adding `-revision` to the end of
  each value, e.g. `pvp-bounds: both-revision`. This means that, when
  uploading to Hackage, Stack will first upload your tarball with an
  unmodified `.cabal` file, and then upload a cabal file revision with
  the PVP bounds added. This can be useful&mdash;especially combined
  with the
  [Stackage no-revisions feature](http://www.snoyman.com/blog/2017/04/stackages-no-revisions-field)&mdash;as
  a method to ensure PVP compliance without having to proactively fix
  bounds issues for Stackage maintenance.
* Expose a `save-hackage-creds` configuration option
* On GHC <= 7.8, filters out spurious linker warnings on windows
  See [#3127](https://github.com/commercialhaskell/stack/pull/3127)
* Better error messages when creating or building packages which alias
  wired-in packages. See
  [#3172](https://github.com/commercialhaskell/stack/issues/3172).
* MinGW bin folder now is searched for dynamic libraries. See [#3126](https://github.com/commercialhaskell/stack/issues/3126)
* When using Nix, nix-shell now depends always on git to prevent runtime errors
  while fetching metadata
* The `stack unpack` command now accepts a form where an explicit
  Hackage revision hash is specified, e.g. `stack unpack
  foo-1.2.3@gitsha1:deadbeef`. Note that this should be considered
  _experimental_, Stack will likely move towards a different hash
  format in the future.
* Binary "stack upgrade" will now warn if the installed executable is not
  on the PATH or shadowed by another entry.
* Allow running tests on tarball created by sdist and upload
  [#717](https://github.com/commercialhaskell/stack/issues/717).

Bug fixes:

* Fixes case where `stack build --profile` might not cause executables /
  tests / benchmarks to be rebuilt.
  See [#2984](https://github.com/commercialhaskell/stack/issues/2984)
* `stack ghci file.hs` now loads the file even if it isn't part of
  your project.
* `stack clean --full` now works when docker is enabled.
  See [#2010](https://github.com/commercialhaskell/stack/issues/2010)
* Fixes an issue where cyclic deps can cause benchmarks or tests to be run
  before they are built.
  See [#2153](https://github.com/commercialhaskell/stack/issues/2153)
* Fixes `stack build --file-watch` in cases where a directory is removed
  See [#1838](https://github.com/commercialhaskell/stack/issues/1838)
* Fixes `stack dot` and `stack list-dependencies` to use info from the
  package database for wired-in-packages (ghc, base, etc).
  See [#3084](https://github.com/commercialhaskell/stack/issues/3084)
* Fixes `stack --docker build` when user is part of libvirt/libvirtd
  groups on Ubuntu Yakkety (16.10).
  See [#3092](https://github.com/commercialhaskell/stack/issues/3092)
* Switching a package between extra-dep and local package now forces
  rebuild (previously it wouldn't if versions were the same).
  See [#2147](https://github.com/commercialhaskell/stack/issues/2147)
* `stack upload` no longer reveals your password when you type it on
  MinTTY-based Windows shells, such as Cygwin and MSYS2.
  See [#3142](https://github.com/commercialhaskell/stack/issues/3142)
* `stack script`'s import parser will now properly parse files that
  have Windows-style line endings (CRLF)


## 1.4.0

Release notes:

* Docker images:
  [fpco/stack-full](https://hub.docker.com/r/fpco/stack-full/) and
  [fpco/stack-run](https://hub.docker.com/r/fpco/stack-run/)
  are no longer being built for LTS 8.0 and above.
  [fpco/stack-build](https://hub.docker.com/r/fpco/stack-build/)
  images continue to be built with a
  [simplified process](https://github.com/commercialhaskell/stack/tree/master/etc/dockerfiles/stack-build).
  [#624](https://github.com/commercialhaskell/stack/issues/624)

Major changes:

* A new command, `script`, has been added, intended to make the script
  interpreter workflow more reliable, easier to use, and more
  efficient. This command forces the user to provide a `--resolver`
  value, ignores all config files for more reproducible results, and
  optimizes the existing package check to make the common case of all
  packages already being present much faster. This mode does require
  that all packages be present in a snapshot, however.
  [#2805](https://github.com/commercialhaskell/stack/issues/2805)

Behavior changes:

* The default package metadata backend has been changed from Git to
  the 01-index.tar.gz file, from the hackage-security project. This is
  intended to address some download speed issues from Github for
  people in certain geographic regions. There is now full support for
  checking out specific cabal file revisions from downloaded tarballs
  as well. If you manually specify a package index with only a Git
  URL, Git will still be used. See
  [#2780](https://github.com/commercialhaskell/stack/issues/2780)
* When you provide the `--resolver` argument to the `stack unpack`
  command, any packages passed in by name only will be looked up in
  the given snapshot instead of taking the latest version. For
  example, `stack --resolver lts-7.14 unpack mtl` will get version
  2.2.1 of `mtl`, regardless of the latest version available in the
  package indices. This will also force the same cabal file revision
  to be used as is specified in the snapshot.

    Unpacking via a package identifier (e.g. `stack --resolver lts-7.14
    unpack mtl-2.2.1`) will ignore any settings in the snapshot and take
    the most recent revision.

    For backwards compatibility with tools relying on the presence of a
    `00-index.tar`, Stack will copy the `01-index.tar` file to
    `00-index.tar`. Note, however, that these files are different; most
    importantly, 00-index contains only the newest revisions of cabal
    files, while 01-index contains all versions. You may still need to
    update your tooling.
* Passing `--(no-)nix-*` options now no longer implies `--nix`, except for
  `--nix-pure`, so that the user preference whether or not to use Nix is
  honored even in the presence of options that change the Nix behavior.

Other enhancements:

* Internal cleanup: configuration types are now based much more on lenses
* `stack build` and related commands now allow the user to disable debug symbol stripping
  with new `--no-strip`, `--no-library-stripping`, and `--no-executable-shipping` flags,
  closing [#877](https://github.com/commercialhaskell/stack/issues/877).
  Also turned error message for missing targets more readable ([#2384](https://github.com/commercialhaskell/stack/issues/2384))
* `stack haddock` now shows index.html paths when documentation is already up to
  date. Resolved [#781](https://github.com/commercialhaskell/stack/issues/781)
* Respects the `custom-setup` field introduced in Cabal 1.24. This
  supercedes any `explicit-setup-deps` settings in your `stack.yaml`
  and trusts the package's `.cabal` file to explicitly state all its
  dependencies.
* If system package installation fails, `get-stack.sh` will fail as well. Also
  shows warning suggesting to run `apt-get update` or similar, depending on the
  OS.
  ([#2898](https://github.com/commercialhaskell/stack/issues/2898))
* When `stack ghci` is run with a config with no packages (e.g. global project),
  it will now look for source files in the current work dir.
  ([#2878](https://github.com/commercialhaskell/stack/issues/2878))
* Bump to hpack 0.17.0 to allow `custom-setup` and `!include "..."` in `package.yaml`.
* The script interpreter will now output error logging.  In particular,
  this means it will output info about plan construction errors.
  ([#2879](https://github.com/commercialhaskell/stack/issues/2879))
* `stack ghci` now takes `--flag` and `--ghc-options` again (inadvertently
  removed in 1.3.0).
  ([#2986](https://github.com/commercialhaskell/stack/issues/2986))
* `stack exec` now takes `--rts-options` which passes the given arguments inside of
  `+RTS ... args .. -RTS` to the executable. This works around stack itself consuming
  the RTS flags on Windows. ([#2640](https://github.com/commercialhaskell/stack/issues/2640))
* Upgraded `http-client-tls` version, which now offers support for the
  `socks5://` and `socks5h://` values in the `http_proxy` and `https_proxy`
  environment variables.

Bug fixes:

* Bump to hpack 0.16.0 to avoid character encoding issues when reading and
  writing on non-UTF8 systems.
* `stack ghci` will no longer ignore hsSourceDirs that contain `..`. ([#2895](https://github.com/commercialhaskell/stack/issues/2895))
* `stack list-dependencies --license` now works for wired-in-packages,
  like base. ([#2871](https://github.com/commercialhaskell/stack/issues/2871))
* `stack setup` now correctly indicates when it uses system ghc
  ([#2963](https://github.com/commercialhaskell/stack/issues/2963))
* Fix to `stack config set`, in 1.3.2 it always applied to
  the global project.
  ([#2709](https://github.com/commercialhaskell/stack/issues/2709))
* Previously, cabal files without exe or lib would fail on the "copy" step.
  ([#2862](https://github.com/commercialhaskell/stack/issues/2862))
* `stack upgrade --git` now works properly.  Workaround for affected
  versions (>= 1.3.0) is to instead run `stack upgrade --git --source-only`.
  ([#2977](https://github.com/commercialhaskell/stack/issues/2977))
* Added support for GHC 8's slightly different warning format for
  dumping warnings from logs.
* Work around a bug in Cabal/GHC in which package IDs are not unique
  for different source code, leading to Stack not always rebuilding
  packages depending on local packages which have
  changed. ([#2904](https://github.com/commercialhaskell/stack/issues/2904))

## 1.3.2

Bug fixes:

* `stack config set` can now be used without a compiler installed
  [#2852](https://github.com/commercialhaskell/stack/issues/2852).
* `get-stack.sh` now installs correct binary on ARM for generic linux and raspbian,
  closing [#2856](https://github.com/commercialhaskell/stack/issues/2856).
* Correct the testing of whether a package database exists by checking
  for the `package.cache` file itself instead of the containing
  directory.
* Revert a change in the previous release which made it impossible to
  set local extra-dep packages as targets. This was overkill; we
  really only wanted to disable their test suites, which was already
  handled by a later
  patch. [#2849](https://github.com/commercialhaskell/stack/issues/2849)
* `stack new` always treats templates as being UTF-8 encoding,
  ignoring locale settings on a local machine. See
  [Yesod mailing list discussion](https://groups.google.com/d/msg/yesodweb/ZyWLsJOtY0c/aejf9E7rCAAJ)

## 1.3.0

Release notes:

* For the _next_ stack release after this one, we are planning
  changes to our Linux releases, including dropping our Ubuntu,
  Debian, CentOS, and Fedora package repositories and switching to
  statically linked binaries. See
  [#2534](https://github.com/commercialhaskell/stack/issues/2534).
  Note that upgrading without a package manager has gotten easier
  with new binary upgrade support in `stack upgrade` (see the Major
  Changes section below for more information). In addition, the
  get.haskellstack.org script no longer installs from Ubuntu,
  Debian, CentOS, or Fedora package repositories. Instead it places
  a generic binary in /usr/local/bin.

Major changes:

* Stack will now always use its own GHC installation, even when a suitable GHC
  installation is available on the PATH. To get the old behaviour, use
  the `--system-ghc` flag or run `stack config set system-ghc --global true`.
  Docker- and Nix-enabled projects continue to use the GHC installations
  in their environment by default.

    NB: Scripts that previously used stack in combination with a system GHC
    installation should now include a `stack setup` line or use the `--install-ghc`
    flag.
    [#2221](https://github.com/commercialhaskell/stack/issues/2221)

* `stack ghci` now defaults to skipping the build of target packages, because
  support has been added for invoking "initial build steps", which create
  autogen files and run preprocessors. The `--no-build` flag is now deprecated
  because it should no longer be necessary. See
  [#1364](https://github.com/commercialhaskell/stack/issues/1364)

* Stack is now capable of doing binary upgrades instead of always
  recompiling a new version from source. Running `stack upgrade` will
  now default to downloading a binary version of Stack from the most
  recent release, if one is available. See `stack upgrade --help` for
  more options.
  [#1238](https://github.com/commercialhaskell/stack/issues/1238)

Behavior changes:

* Passing `--resolver X` with a Stack command which forces creation of a global
  project config, will pass resolver X into the initial config.
  See [#2579](https://github.com/commercialhaskell/stack/issues/2229).

* Switch the "Run from outside project" messages to debug-level, to
  avoid spamming users in the normal case of non-project usage

* If a remote package is specified (such as a Git repo) without an explicit
  `extra-dep` setting, a warning is given to the user to provide one
  explicitly.

Other enhancements:

* `stack haddock` now supports `--haddock-internal`. See
  [#2229](https://github.com/commercialhaskell/stack/issues/2229)
* Add support for `system-ghc` and `install-ghc` fields to `stack config set` command.
* Add `ghc-build` option to override autodetected GHC build to use (e.g. gmp4,
  tinfo6, nopie) on Linux.
* `stack setup` detects systems where gcc enables PIE by default (such as Ubuntu
  16.10 and Hardened Gentoo) and adjusts the GHC `configure` options accordingly.
  [#2542](https://github.com/commercialhaskell/stack/issues/2542)
* Upload to Hackage with HTTP digest instead of HTTP basic.
* Make `stack list-dependencies` understand all of the `stack dot` options too.
* Add the ability for `stack list-dependencies` to list dependency licenses by
  passing the `--license` flag.
* Dump logs that contain warnings for any local non-dependency packages
  [#2545](https://github.com/commercialhaskell/stack/issues/2545)
* Add the `dump-logs` config option and `--dump-logs` command line
  option to get full build output on the
  console. [#426](https://github.com/commercialhaskell/stack/issues/426)
* Add the `--open` option to "stack hpc report" command, causing the report to
  be opened in the browser.
* The `stack config set` command now accepts a `--global` flag for suitable fields
  which causes it to modify the global user configuration (`~/.stack/config.yaml`)
  instead of the project configuration.
  [#2675](https://github.com/commercialhaskell/stack/pull/2675)
* Information on the latest available snapshots is now downloaded from S3 instead of
  stackage.org, increasing reliability in case of stackage.org outages.
  [#2653](https://github.com/commercialhaskell/stack/pull/2653)
* `stack dot` and `stack list-dependencies` now take targets and flags.
  [#1919](https://github.com/commercialhaskell/stack/issues/1919)
* Deprecate `stack setup --stack-setup-yaml` for `--setup-info-yaml` based
  on discussion in [#2647](https://github.com/commercialhaskell/stack/issues/2647).
* The `--main-is` flag for GHCI now implies the TARGET, fixing
  [#1845](https://github.com/commercialhaskell/stack/issues/1845).
* `stack ghci` no longer takes all build options, as many weren't useful
  [#2199](https://github.com/commercialhaskell/stack/issues/2199)
* `--no-time-in-log` option, to make verbose logs more diffable
  [#2727](https://github.com/commercialhaskell/stack/issues/2727)
* `--color` option added to override auto-detection of ANSI support
  [#2725](https://github.com/commercialhaskell/stack/issues/2725)
* Missing extra-deps are now warned about, adding a degree of typo detection
  [#1521](https://github.com/commercialhaskell/stack/issues/1521)
* No longer warns about missing build-tools if they are on the PATH.
  [#2235](https://github.com/commercialhaskell/stack/issues/2235)
* Replace enclosed-exceptions with safe-exceptions.
  [#2768](https://github.com/commercialhaskell/stack/issues/2768)
* The install location for GHC and other programs can now be configured with the
  `local-programs-path` option in `config.yaml`.
  [#1644](https://github.com/commercialhaskell/stack/issues/1644)
* Added option to add nix dependencies as nix GC roots
* Proper pid 1 (init) process for `stack exec` with Docker
* Dump build logs if they contain warnings.
  [#2545](https://github.com/commercialhaskell/stack/issues/2545)
* Docker: redirect stdout of `docker pull` to stderr so that
  it will not interfere with output of other commands.
* Nix & docker can be activated at the same time, in order to run stack in a nix-shell
  in a container, preferably from an image already containing the nix dependencies
  in its /nix/store
* Stack/nix: Dependencies can be added as nix GC roots, so they are not removed
  when running `nix-collect-garbage`

Bug fixes:

* Fixed a gnarly bug where programs and package tarballs sometimes have
  corrupted downloads. See
  [#2657](https://github.com/commercialhaskell/stack/issues/2568).
* Add proper support for non-ASCII characters in file paths for the `sdist` command.
  See [#2549](https://github.com/commercialhaskell/stack/issues/2549)
* Never treat `extra-dep` local packages as targets. This ensures
  things like test suites are not run for these packages, and that
  build output is not hidden due to their presence.
* Fix a resource leak in `sinkProcessStderrStdout` which could affect
  much of the codebase, in particular copying precompiled
  packages. [#1979](https://github.com/commercialhaskell/stack/issues/1979)
* Docker: ensure that interrupted extraction process does not cause corrupt file
  when downloading a Docker-compatible Stack executable
  [#2568](https://github.com/commercialhaskell/stack/issues/2568)
* Fixed running `stack hpc report` on package targets.
  [#2664](https://github.com/commercialhaskell/stack/issues/2664)
* Fix a long-standing performance regression where stack would parse the .dump-hi
  files of the library components of local packages twice.
  [#2658](https://github.com/commercialhaskell/stack/pull/2658)
* Fixed a regression in "stack ghci --no-load", where it would prompt for a main
  module to load. [#2603](https://github.com/commercialhaskell/stack/pull/2603)
* Build Setup.hs files with the threaded RTS, mirroring the behavior of
  cabal-install and enabling more complex build systems in those files.
* Fixed a bug in passing along `--ghc-options` to ghcjs.  They were being
  provided as `--ghc-options` to Cabal, when it needs to be `--ghcjs-options`.
  [#2714](https://github.com/commercialhaskell/stack/issues/2714)
* Launch Docker from the project root regardless of the working
  directory Stack is invoked from. This means paths relative to the project root
  (e.g. environment files) can be specified in `stack.yaml`'s docker `run-args`.
* `stack setup --reinstall` now behaves as expected.
  [#2554](https://github.com/commercialhaskell/stack/issues/2554)

## 1.2.0

Release notes:

* On many Un*x systems, Stack can now be installed with a simple
  one-liner:

        wget -qO- https://get.haskellstack.org/ | sh

* The fix for
  [#2175](https://github.com/commercialhaskell/stack/issues/2175)
  entails that stack must perform a full clone of a large Git repo of
  Hackage meta-information. The total download size is about 200 MB.
  Please be aware of this when upgrading your stack installation.

* If you use Mac OS X, you may want to delay upgrading to macOS Sierra as there
  are reports of GHC panics when building some packages (including Stack
  itself). See [#2577](https://github.com/commercialhaskell/stack/issues/2577)

* This version of Stack does not build on ARM or PowerPC systems (see
  [store#37](https://github.com/fpco/store/issues/37)).  Please stay with
  version 1.1.2 for now on those architectures.  This will be rectified soon!

* We are now releasing a
  [statically linked Stack binary for 64-bit Linux](https://get.haskellstack.org/stable/linux-x86_64-static.tar.gz).
  Please try it and let us know if you run into any trouble on your platform.

* We are planning some changes to our Linux releases, including dropping our
  Ubuntu, Debian, CentOS, and Fedora package repositories and switching to
  statically linked binaries.  We would value your feedback in
  [#2534](https://github.com/commercialhaskell/stack/issues/2534).

Major changes:

* Add `stack hoogle` command.
  [#55](https://github.com/commercialhaskell/stack/issues/55)
* Support for absolute file path in `url` field of `setup-info` or `--ghc-bindist`
* Add support for rendering GHCi scripts targeting different GHCi like
  applications
  [#2457](https://github.com/commercialhaskell/stack/pull/2457)

Behavior changes:

* Remove `stack ide start` and `stack ide load-targets` commands.
  [#2178](https://github.com/commercialhaskell/stack/issues/2178)
* Support .buildinfo files in `stack ghci`.
  [#2242](https://github.com/commercialhaskell/stack/pull/2242)
* Support -ferror-spans syntax in GHC error messages.
* Avoid unpacking ghc to `/tmp`
  [#996](https://github.com/commercialhaskell/stack/issues/996)
* The Linux `gmp4` GHC bindist is no longer considered a full-fledged GHC
  variant and can no longer be specified using the `ghc-variant` option,
  and instead is treated more like a slightly different platform.

Other enhancements:

* Use the `store` package for binary serialization of most caches.
* Only require minor version match for Docker stack exe.
  This way, we can make patch releases for version bounds and similar
  build issues without needing to upload new binaries for Docker.
* Stack/Nix: Passes the right ghc derivation as an argument to the `shell.nix` when a
  custom `shell.nix` is used
  See [#2243](https://github.com/commercialhaskell/stack/issues/2243)
* Stack/Nix: Sets `LD_LIBRARY_PATH` so packages using C libs for Template Haskell can work
  (See _e.g._ [this HaskellR issue](https://github.com/tweag/HaskellR/issues/253))
* Parse CLI arguments and configuration files into less permissive types,
  improving error messages for bad inputs.
  [#2267](https://github.com/commercialhaskell/stack/issues/2267)
* Add the ability to explicitly specify a gcc executable.
  [#593](https://github.com/commercialhaskell/stack/issues/593)
* Nix: No longer uses LTS mirroring in nixpkgs. Gives to nix-shell a derivation
  like `haskell.compiler.ghc801`
  See [#2259](https://github.com/commercialhaskell/stack/issues/2259)
* Perform some subprocesses during setup concurrently, slightly speeding up most
  commands. [#2346](https://github.com/commercialhaskell/stack/pull/2346)
* `stack setup` no longer unpacks to the system temp dir on posix systems.
  [#996](https://github.com/commercialhaskell/stack/issues/996)
* `stack setup` detects libtinfo6 and ncurses6 and can download alternate GHC
  bindists [#257](https://github.com/commercialhaskell/stack/issues/257)
  [#2302](https://github.com/commercialhaskell/stack/issues/2302).
* `stack setup` detects Linux ARMv7 downloads appropriate GHC bindist
  [#2103](https://github.com/commercialhaskell/stack/issues/2103)
* Custom `stack` binaries list dependency versions in output for `--version`.
  See [#2222](https://github.com/commercialhaskell/stack/issues/2222)
  and [#2450](https://github.com/commercialhaskell/stack/issues/2450).
* Use a pretty printer to output dependency resolution errors.
  [#1912](https://github.com/commercialhaskell/stack/issues/1912)
* Remove the `--os` flag
  [#2227](https://github.com/commercialhaskell/stack/issues/2227)
* Add 'netbase' and 'ca-certificates' as dependency for .deb packages.
  [#2293](https://github.com/commercialhaskell/stack/issues/2293).
* Add `stack ide targets` command.
* Enhance debug logging with subprocess timings.
* Pretty-print YAML parse errors
  [#2374](https://github.com/commercialhaskell/stack/issues/2374)
* Clarify confusing `stack setup` output
  [#2314](https://github.com/commercialhaskell/stack/issues/2314)
* Delete `Stack.Types` multimodule to improve build times
  [#2405](https://github.com/commercialhaskell/stack/issues/2405)
* Remove spurious newlines in build logs
  [#2418](https://github.com/commercialhaskell/stack/issues/2418)
* Interpreter: Provide a way to hide implicit packages
  [#1208](https://github.com/commercialhaskell/stack/issues/1208)
* Check executability in exec lookup
  [#2489](https://github.com/commercialhaskell/stack/issues/2489)

Bug fixes:

* Fix cabal warning about use of a deprecated cabal flag
  [#2350](https://github.com/commercialhaskell/stack/issues/2350)
* Support most executable extensions on Windows
  [#2225](https://github.com/commercialhaskell/stack/issues/2225)
* Detect resolver change in `stack solver`
  [#2252](https://github.com/commercialhaskell/stack/issues/2252)
* Fix a bug in docker image creation where the wrong base image was
  selected
  [#2376](https://github.com/commercialhaskell/stack/issues/2376)
* Ignore special entries when unpacking tarballs
  [#2361](https://github.com/commercialhaskell/stack/issues/2361)
* Fixes src directory pollution of `style.css` and `highlight.js` with GHC 8's
  haddock [#2429](https://github.com/commercialhaskell/stack/issues/2429)
* Handle filepaths with spaces in `stack ghci`
  [#2266](https://github.com/commercialhaskell/stack/issues/2266)
* Apply ghc-options to snapshot packages
  [#2289](https://github.com/commercialhaskell/stack/issues/2289)
* stack sdist: Fix timestamp in tarball
  [#2394](https://github.com/commercialhaskell/stack/pull/2394)
* Allow global Stack arguments with a script
  [#2316](https://github.com/commercialhaskell/stack/issues/2316)
* Inconsistency between ToJSON and FromJSON instances of PackageLocation
  [#2412](https://github.com/commercialhaskell/stack/pull/2412)
* Perform Unicode normalization on filepaths
  [#1810](https://github.com/commercialhaskell/stack/issues/1810)
* Solver: always keep ghc wired-in as hard constraints
  [#2453](https://github.com/commercialhaskell/stack/issues/2453)
* Support OpenBSD's tar where possible, require GNU tar for xz support
  [#2283](https://github.com/commercialhaskell/stack/issues/2283)
* Fix using --coverage with Cabal-1.24
  [#2424](https://github.com/commercialhaskell/stack/issues/2424)
* When marking exe installed, remove old version
  [#2373](https://github.com/commercialhaskell/stack/issues/2373)
* Stop truncating all-cabal-hashes git repo
  [#2175](https://github.com/commercialhaskell/stack/issues/2175)
* Handle non-ASCII filenames on Windows
  [#2491](https://github.com/commercialhaskell/stack/issues/2491)
* Avoid using multiple versions of a package in script interpreter
  by passing package-id to ghc/runghc
  [#1957](https://github.com/commercialhaskell/stack/issues/1957)
* Only pre-load compiler version when using nix integration
  [#2459](https://github.com/commercialhaskell/stack/issues/2459)
* Solver: parse cabal errors also on Windows
  [#2502](https://github.com/commercialhaskell/stack/issues/2502)
* Allow exec and ghci commands in interpreter mode.
  Scripts can now automatically open in the repl by using `exec ghci`
  instead of `runghc` in the shebang command.
  [#2510](https://github.com/commercialhaskell/stack/issues/2510)
* Now consider a package to be dirty when an extra-source-file is changed.
  See [#2040](https://github.com/commercialhaskell/stack/issues/2040)

## 1.1.2

Release notes:

* Official FreeBSD binaries are
  [now available](http://docs.haskellstack.org/en/stable/install_and_upgrade/#freebsd)
  [#1253](https://github.com/commercialhaskell/stack/issues/1253).

Major changes:

* Extensible custom snapshots implemented. These allow you to define snapshots
which extend other snapshots. See
[#863](https://github.com/commercialhaskell/stack/issues/863). Local file custom
snapshots can now be safely updated without changing their name.  Remote custom
snapshots should still be treated as immutable.

Behavior changes:

* `stack path --compiler` was added in the last release, to yield a path to the
  compiler. Unfortunately, `--compiler` is a global option that is useful to use
  with `stack path`. The same functionality is now provided by `stack path
  --compiler-exe`. See
  [#2123](https://github.com/commercialhaskell/stack/issues/2123)
* For packages specified in terms of a git or hg repo, the hash used in the
  location has changed.  This means that existing downloads from older stack
  versions won't be used.  This is a side-effect of the fix to
  [#2133](https://github.com/commercialhaskell/stack/issues/2133)
* `stack upgrade` no longer pays attention to local stack.yaml files, just the
  global config and CLI options.
  [#1392](https://github.com/commercialhaskell/stack/issues/1392)
* `stack ghci` now uses `:add` instead of `:load`, making it potentially work
  better with user scripts. See
  [#1888](https://github.com/commercialhaskell/stack/issues/1888)

Other enhancements:

* Grab Cabal files via Git SHA to avoid regressions from Hackage revisions
  [#2070](https://github.com/commercialhaskell/stack/pull/2070)
* Custom snapshots now support `ghc-options`.
* Package git repos are now re-used rather than re-cloned. See
  [#1620](https://github.com/commercialhaskell/stack/issues/1620)
* `DESTDIR` is filtered from environment when installing GHC. See
  [#1460](https://github.com/commercialhaskell/stack/issues/1460)
* `stack haddock` now supports `--hadock-arguments`. See
  [#2144](https://github.com/commercialhaskell/stack/issues/2144)
* Signing: warn if GPG_TTY is not set as per `man gpg-agent`

Bug fixes:

* Now ignore project config when doing `stack init` or `stack new`. See
  [#2110](https://github.com/commercialhaskell/stack/issues/2110)
* Packages specified by git repo can now have submodules. See
  [#2133](https://github.com/commercialhaskell/stack/issues/2133)
* Fix of hackage index fetch retry. See re-opening of
  [#1418](https://github.com/commercialhaskell/stack/issues/1418#issuecomment-217633843)
* HPack now picks up changes to filesystem other than package.yaml.  See
  [#2051](https://github.com/commercialhaskell/stack/issues/2051)
* "stack solver" no longer suggests --omit-packages. See
  [#2031](https://github.com/commercialhaskell/stack/issues/2031)
* Fixed an issue with building Cabal's Setup.hs. See
  [#1356](https://github.com/commercialhaskell/stack/issues/1356)
* Package dirtiness now pays attention to deleted files. See
  [#1841](https://github.com/commercialhaskell/stack/issues/1841)
* `stack ghci` now uses `extra-lib-dirs` and `extra-include-dirs`. See
  [#1656](https://github.com/commercialhaskell/stack/issues/1656)
* Relative paths outside of source dir added via `qAddDependentFile` are now
  checked for dirtiness. See
  [#1982](https://github.com/commercialhaskell/stack/issues/1982)
* Signing: always use `--with-fingerprints`

## 1.1.0

Release notes:

* Added Ubuntu 16.04 LTS (xenial) Apt repo.
* No longer uploading new versions to Fedora 21 repo.

Behavior changes:

* Snapshot packages are no longer built with executable profiling. See
  [#1179](https://github.com/commercialhaskell/stack/issues/1179).
* `stack init` now ignores symlinks when searching for cabal files. It also now
  ignores any directory that begins with `.` (as well as `dist` dirs) - before
  it would only ignore `.git`, `.stack-work`, and `dist`.
* The stack executable is no longer built with `-rtsopts`.  Before, when
  `-rtsopts` was enabled, stack would process `+RTS` options even when intended
  for some other program, such as when used with `stack exec -- prog +RTS`.
  See [#2022](https://github.com/commercialhaskell/stack/issues/2022).
* The `stack path --ghc-paths` option is deprecated and renamed to `--programs`.
  `--compiler` is added, which points directly at the compiler used in
  the current project.  `--compiler-bin` points to the compiler's bin dir.
* For consistency with the `$STACK_ROOT` environment variable, the
  `stack path --global-stack-root` flag and the `global-stack-root` field
  in the output of `stack path` are being deprecated and replaced with the
  `stack-root` flag and output field.
  Additionally, the stack root can now be specified via the
  `--stack-root` command-line flag. See
  [#1148](https://github.com/commercialhaskell/stack/issues/1148).
* `stack sig` GPG-related sub-commands were removed (folded into `upload` and
  `sdist`)
* GPG signing of packages while uploading to Hackage is now the default. Use
  `upload --no-signature` if you would rather not contribute your package
  signature. If you don't yet have a GPG keyset, read this
  [blog post on GPG keys](https://fpcomplete.com/blog/2016/05/stack-security-gnupg-keys).
  We can add a stack.yaml config setting to disable signing if some people
  desire it. We hope that people will sign. Later we will be adding GPG
  signature verification options.
* `stack build pkg-1.2.3` will now build even if the snapshot has a different
  package version - it is treated as an extra-dep. `stack build local-pkg-1.2.3`
  is an error even if the version number matches the local package
  [#2028](https://github.com/commercialhaskell/stack/issues/2028).
* Having a `nix:` section no longer implies enabling nix build. This allows the
  user to globally configure whether nix is used (unless the project overrides
  the default explicitly). See
  [#1924](https://github.com/commercialhaskell/stack/issues/1924).
* Remove deprecated valid-wanted field.
* Docker: mount home directory in container [#1949](https://github.com/commercialhaskell/stack/issues/1949).
* Deprecate `--local-bin-path` instead `--local-bin`.
* `stack image`: allow absolute source paths for `add`.

Other enhancements:

* `stack haddock --open [PACKAGE]` opens the local haddocks in the browser.
* Fix too much rebuilding when enabling/disabling profiling flags.
* `stack build pkg-1.0` will now build `pkg-1.0` even if the snapshot specifies
  a different version (it introduces a temporary extra-dep)
* Experimental support for `--split-objs` added
  [#1284](https://github.com/commercialhaskell/stack/issues/1284).
* `git` packages with submodules are supported by passing the `--recursive`
  flag to `git clone`.
* When using [hpack](https://github.com/sol/hpack), only regenerate cabal files
  when hpack files change.
* hpack files can now be used in templates
* `stack ghci` now runs ghci as a separate process
  [#1306](https://github.com/commercialhaskell/stack/issues/1306)
* Retry when downloading snapshots and package indices
* Many build options are configurable now in `stack.yaml`:
```
  build:
    library-profiling: true
    executable-profiling: true
    haddock: true
    haddock-deps: true
    copy-bins: true
    prefetch: true
    force-dirty: true
    keep-going: true
    test: true
    test-arguments:
      rerun-tests: true
      additional-args: ['-fprof']
      coverage: true
      no-run-tests: true
    bench: true
    benchmark-opts:
      benchmark-arguments: -O2
      no-run-benchmarks: true
    reconfigure: true
    cabal-verbose: true
```
* A number of URLs are now configurable, useful for firewalls. See
  [#1794](https://github.com/commercialhaskell/stack/issues/1884).
* Suggest causes when executables are missing.
* Allow `--omit-packages` even without `--solver`.
* Improve the generated stack.yaml.
* Improve ghci results after :load Main module collision with main file path.
* Only load the hackage index if necessary
  [#1883](https://github.com/commercialhaskell/stack/issues/1883), [#1892](https://github.com/commercialhaskell/stack/issues/1892).
* init: allow local packages to be deps of deps
  [#1965](https://github.com/commercialhaskell/stack/issues/1965).
* Always use full fingerprints from GPG
  [#1952](https://github.com/commercialhaskell/stack/issues/1952).
* Default to using `gpg2` and fall back to `gpg`
  [#1976](https://github.com/commercialhaskell/stack/issues/1976).
* Add a flag for --verbosity silent.
* Add `haddock --open` flag [#1396](https://github.com/commercialhaskell/stack/issues/1396).

Bug fixes:

* Package tarballs would fail to unpack.
  [#1884](https://github.com/commercialhaskell/stack/issues/1884).
* Fixed errant warnings about missing modules, after deleted and removed from
  cabal file [#921](https://github.com/commercialhaskell/stack/issues/921)
  [#1805](https://github.com/commercialhaskell/stack/issues/1805).
* Now considers a package to dirty when the hpack file is changed
  [#1819](https://github.com/commercialhaskell/stack/issues/1819).
* Nix: cancelling a stack build now exits properly rather than dropping into a
  nix-shell [#1778](https://github.com/commercialhaskell/stack/issues/1778).
* `allow-newer: true` now causes `--exact-configuration` to be passed to Cabal.
  See [#1579](https://github.com/commercialhaskell/stack/issues/1579).
* `stack solver` no longer fails with `InvalidRelFile` for relative package
  paths including `..`. See
  [#1954](https://github.com/commercialhaskell/stack/issues/1954).
* Ignore emacs lock files when finding .cabal
  [#1897](https://github.com/commercialhaskell/stack/issues/1897).
* Use lenient UTF-8 decode for build output
  [#1945](https://github.com/commercialhaskell/stack/issues/1945).
* Clear index cache whenever index updated
  [#1962](https://github.com/commercialhaskell/stack/issues/1962).
* Fix: Building a container image drops a .stack-work dir in the current working
  (sub)directory
  [#1975](https://github.com/commercialhaskell/stack/issues/1975).
* Fix: Rebuilding when disabling profiling
  [#2023](https://github.com/commercialhaskell/stack/issues/2023).

## 1.0.4.3

Bug fixes:

* Don't delete contents of ~/.ssh when using `stack clean --full` with Docker
  enabled [#2000](https://github.com/commercialhaskell/stack/issues/2000)

## 1.0.4.2

Build with path-io-1.0.0. There are no changes in behaviour from 1.0.4,
so no binaries are released for this version.

## 1.0.4.1

Fixes build with aeson-0.11.0.0. There are no changes in behaviour from 1.0.4,
so no binaries are released for this version.

## 1.0.4

Major changes:

* Some notable changes in `stack init`:
    * Overall it should now be able to initialize almost all existing cabal
      packages out of the box as long as the package itself is consistently
      defined.
    * Choose the best possible snapshot and add extra dependencies on top
      of a snapshot resolver rather than a compiler resolver -
      [#1583](https://github.com/commercialhaskell/stack/pull/1583)
    * Automatically omit a package (`--omit-packages`) when it is compiler
      incompatible or when there are packages with conflicting dependency
      requirements - [#1674](https://github.com/commercialhaskell/stack/pull/1674).
    * Some more changes for a better user experience. Please refer to
      the doc guide for details.
* Add support for hpack, alternative package description format
  [#1679](https://github.com/commercialhaskell/stack/issues/1679)

Other enhancements:

* Docker: pass ~/.ssh and SSH auth socket into container, so that git repos
  work [#1358](https://github.com/commercialhaskell/stack/issues/1358).
* Docker: strip suffix from docker --version.
  [#1653](https://github.com/commercialhaskell/stack/issues/1653)
* Docker: pass USER and PWD environment variables into container.
* On each run, stack will test the stack root directory (~/.stack), and the
  project and package work directories (.stack-work) for whether they are
  owned by the current user and abort if they are not. This precaution can
  be disabled with the `--allow-different-user` flag or `allow-different-user`
  option in the global config (~/.stack/config.yaml).
  [#471](https://github.com/commercialhaskell/stack/issues/471)
* Added `stack clean --full` option for full working dir cleanup.
* YAML config: support Zip archives.
* Redownload build plan if parsing fails
  [#1702](https://github.com/commercialhaskell/stack/issues/1702).
* Give mustache templates access to a 'year' tag
  [#1716](https://github.com/commercialhaskell/stack/pull/1716).
* Have "stack ghci" warn about module name aliasing.
* Add "stack ghci --load-local-deps".
* Build Setup.hs with -rtsopts
  [#1687](https://github.com/commercialhaskell/stack/issues/1687).
* `stack init` accepts a list of directories.
* Add flag infos to DependencyPlanFailures (for better error output in case of
  flags) [#713](https://github.com/commercialhaskell/stack/issues/713)
* `stack new --bare` complains for overwrites, and add `--force` option
  [#1597](https://github.com/commercialhaskell/stack/issues/1597).

Bug fixes:

* Previously, `stack ghci` would fail with `cannot satisfy -package-id` when the
  implicit build step changes the package key of some dependency.
* Fix: Building with ghcjs: "ghc-pkg: Prelude.chr: bad argument: 2980338"
  [#1665](https://github.com/commercialhaskell/stack/issues/1665).
* Fix running test / bench with `--profile` / `--trace`.
* Fix: build progress counter is no longer visible
  [#1685](https://github.com/commercialhaskell/stack/issues/1685).
* Use "-RTS" w/ profiling to allow extra args
  [#1772](https://github.com/commercialhaskell/stack/issues/1772).
* Fix withUnpackedTarball7z to find name of srcDir after unpacking
  (fixes `stack setup` fails for ghcjs project on windows)
  [#1774](https://github.com/commercialhaskell/stack/issues/1774).
* Add space before auto-generated bench opts (makes profiling options work
  uniformly for applications and benchmark suites)
  [#1771](https://github.com/commercialhaskell/stack/issues/1771).
* Don't try to find plugin if it resembles flag.
* Setup.hs changes cause package dirtiness
  [#1711](https://github.com/commercialhaskell/stack/issues/1711).
* Send "stack templates" output to stdout
  [#1792](https://github.com/commercialhaskell/stack/issues/1792).

## 1.0.2

Release notes:

- Arch Linux: Stack has been adopted into the
  [official community repository](https://www.archlinux.org/packages/community/x86_64/stack/),
  so we will no longer be updating the AUR with new versions. See the
  [install/upgrade guide](http://docs.haskellstack.org/en/stable/install_and_upgrade/#arch-linux)
  for current download instructions.

Major changes:

- `stack init` and `solver` overhaul
  [#1583](https://github.com/commercialhaskell/stack/pull/1583)

Other enhancements:

- Disable locale/codepage hacks when GHC >=7.10.3
  [#1552](https://github.com/commercialhaskell/stack/issues/1552)
- Specify multiple images to build for `stack image container`
  [docs](http://docs.haskellstack.org/en/stable/yaml_configuration/#image)
- Specify which executables to include in images for `stack image container`
  [docs](http://docs.haskellstack.org/en/stable/yaml_configuration/#image)
- Docker: pass supplementary groups and umask into container
- If git fetch fails wipe the directory and try again from scratch
  [#1418](https://github.com/commercialhaskell/stack/issues/1418)
- Warn if newly installed executables won't be available on the PATH
  [#1362](https://github.com/commercialhaskell/stack/issues/1362)
- stack.yaml: for `stack image container`, specify multiple images to generate,
  and which executables should be added to those images
- GHCI: add interactive Main selection
  [#1068](https://github.com/commercialhaskell/stack/issues/1068)
- Care less about the particular name of a GHCJS sdist folder
  [#1622](https://github.com/commercialhaskell/stack/issues/1622)
- Unified Enable/disable help messaging
  [#1613](https://github.com/commercialhaskell/stack/issues/1613)

Bug fixes:

- Don't share precompiled packages between GHC/platform variants and Docker
  [#1551](https://github.com/commercialhaskell/stack/issues/1551)
- Properly redownload corrupted downloads with the correct file size.
  [Mailing list discussion](https://groups.google.com/d/msg/haskell-stack/iVGDG5OHYxs/FjUrR5JsDQAJ)
- Gracefully handle invalid paths in error/warning messages
  [#1561](https://github.com/commercialhaskell/stack/issues/1561)
- Nix: select the correct GHC version corresponding to the snapshot
  even when an abstract resolver is passed via `--resolver` on the
  command-line.
  [#1641](https://github.com/commercialhaskell/stack/issues/1641)
- Fix: Stack does not allow using an external package from ghci
  [#1557](https://github.com/commercialhaskell/stack/issues/1557)
- Disable ambiguous global '--resolver' option for 'stack init'
  [#1531](https://github.com/commercialhaskell/stack/issues/1531)
- Obey `--no-nix` flag
- Fix: GHCJS Execute.hs: Non-exhaustive patterns in lambda
  [#1591](https://github.com/commercialhaskell/stack/issues/1591)
- Send file-watch and sticky logger messages to stderr
  [#1302](https://github.com/commercialhaskell/stack/issues/1302)
  [#1635](https://github.com/commercialhaskell/stack/issues/1635)
- Use globaldb path for querying Cabal version
  [#1647](https://github.com/commercialhaskell/stack/issues/1647)

## 1.0.0

Release notes:

*  We're calling this version 1.0.0 in preparation for Stackage
   LTS 4.  Note, however, that this does not mean the code's API
   will be stable as this is primarily an end-user tool.

Enhancements:

* Added flag `--profile` flag: passed with `stack build`, it will
  enable profiling, and for `--bench` and `--test` it will generate a
  profiling report by passing `+RTS -p` to the executable(s). Great
  for using like `stack build --bench --profile` (remember that
  enabling profile will slow down your benchmarks by >4x). Run `stack
  build --bench` again to disable the profiling and get proper speeds
* Added flag `--trace` flag: just like `--profile`, it enables
  profiling, but instead of generating a report for `--bench` and
  `--test`, prints out a stack trace on exception. Great for using
  like `stack build --test --trace`
* Nix: all options can be overridden on command line
  [#1483](https://github.com/commercialhaskell/stack/issues/1483)
* Nix: build environments (shells) are now pure by default.
* Make verbosity silent by default in script interpreter mode
  [#1472](https://github.com/commercialhaskell/stack/issues/1472)
* Show a message when resetting git commit fails
  [#1453](https://github.com/commercialhaskell/stack/issues/1453)
* Improve Unicode handling in project/package names
  [#1337](https://github.com/commercialhaskell/stack/issues/1337)
* Fix ambiguity between a stack command and a filename to execute (prefer
  `stack` subcommands)
  [#1471](https://github.com/commercialhaskell/stack/issues/1471)
* Support multi line interpreter directive comments
  [#1394](https://github.com/commercialhaskell/stack/issues/1394)
* Handle space separated pids in ghc-pkg dump (for GHC HEAD)
  [#1509](https://github.com/commercialhaskell/stack/issues/1509)
* Add ghci --no-package-hiding option
  [#1517](https://github.com/commercialhaskell/stack/issues/1517)
* `stack new` can download templates from URL
  [#1466](https://github.com/commercialhaskell/stack/issues/1466)

Bug fixes:

* Nix: stack exec options are passed properly to the stack sub process
  [#1538](https://github.com/commercialhaskell/stack/issues/1538)
* Nix: specifying a shell-file works in any current working directory
  [#1547](https://github.com/commercialhaskell/stack/issues/1547)
* Nix: use `--resolver` argument
* Docker: fix missing image message and '--docker-auto-pull'
* No HTML escaping for "stack new" template params
  [#1475](https://github.com/commercialhaskell/stack/issues/1475)
* Set permissions for generated .ghci script
  [#1480](https://github.com/commercialhaskell/stack/issues/1480)
* Restrict commands allowed in interpreter mode
  [#1504](https://github.com/commercialhaskell/stack/issues/1504)
* stack ghci doesn't see preprocessed files for executables
  [#1347](https://github.com/commercialhaskell/stack/issues/1347)
* All test suites run even when only one is requested
  [#1550](https://github.com/commercialhaskell/stack/pull/1550)
* Edge cases in broken templates give odd errors
  [#1535](https://github.com/commercialhaskell/stack/issues/1535)
* Fix test coverage bug on windows

## 0.1.10.1

Bug fixes:

* `stack image container` did not actually build an image
  [#1473](https://github.com/commercialhaskell/stack/issues/1473)

## 0.1.10.0

Release notes:

* The Stack home page is now at [haskellstack.org](http://haskellstack.org),
  which shows the documentation rendered by readthedocs.org. Note: this
  has necessitated some changes to the links in the documentation's markdown
  source code, so please check the links on the website before submitting a PR
  to fix them.
* The locations of the
  [Ubuntu](http://docs.haskellstack.org/en/stable/install_and_upgrade/#ubuntu)
  and
  [Debian](http://docs.haskellstack.org/en/stable/install_and_upgrade/#debian)
  package repositories have changed to have correct URL semantics according to
  Debian's guidelines
  [#1378](https://github.com/commercialhaskell/stack/issues/1378). The old
  locations will continue to work for some months, but we suggest that you
  adjust your `/etc/apt/sources.list.d/fpco.list` to the new location to avoid
  future disruption.
* [openSUSE and SUSE Linux Enterprise](http://docs.haskellstack.org/en/stable/install_and_upgrade/#suse)
  packages are now available, thanks to [@mimi1vx](https://github.com/mimi1vx).
  Note: there will be some lag before these pick up new versions, as they are
  based on Stackage LTS.

Major changes:

* Support for building inside a Nix-shell providing system dependencies
  [#1285](https://github.com/commercialhaskell/stack/pull/1285)
* Add optional GPG signing on `stack upload --sign` or with
  `stack sig sign ...`

Other enhancements:

* Print latest applicable version of packages on conflicts
  [#508](https://github.com/commercialhaskell/stack/issues/508)
* Support for packages located in Mercurial repositories
  [#1397](https://github.com/commercialhaskell/stack/issues/1397)
* Only run benchmarks specified as build targets
  [#1412](https://github.com/commercialhaskell/stack/issues/1412)
* Support git-style executable fall-through (`stack something` executes
  `stack-something` if present)
  [#1433](https://github.com/commercialhaskell/stack/issues/1433)
* GHCi now loads intermediate dependencies
  [#584](https://github.com/commercialhaskell/stack/issues/584)
* `--work-dir` option for overriding `.stack-work`
  [#1178](https://github.com/commercialhaskell/stack/issues/1178)
* Support `detailed-0.9` tests
  [#1429](https://github.com/commercialhaskell/stack/issues/1429)
* Docker: improved POSIX signal proxying to containers
  [#547](https://github.com/commercialhaskell/stack/issues/547)

Bug fixes:

* Show absolute paths in error messages in multi-package builds
  [#1348](https://github.com/commercialhaskell/stack/issues/1348)
* Docker-built binaries and libraries in different path
  [#911](https://github.com/commercialhaskell/stack/issues/911)
  [#1367](https://github.com/commercialhaskell/stack/issues/1367)
* Docker: `--resolver` argument didn't effect selected image tag
* GHCi: Spaces in filepaths caused module loading issues
  [#1401](https://github.com/commercialhaskell/stack/issues/1401)
* GHCi: cpp-options in cabal files weren't used
  [#1419](https://github.com/commercialhaskell/stack/issues/1419)
* Benchmarks couldn't be run independently of each other
  [#1412](https://github.com/commercialhaskell/stack/issues/1412)
* Send output of building setup to stderr
  [#1410](https://github.com/commercialhaskell/stack/issues/1410)

## 0.1.8.0

Major changes:

* GHCJS can now be used with stackage snapshots via the new `compiler` field.
* Windows installers are now available:
  [download them here](http://docs.haskellstack.org/en/stable/install_and_upgrade/#windows)
  [#613](https://github.com/commercialhaskell/stack/issues/613)
* Docker integration works with non-FPComplete generated images
  [#531](https://github.com/commercialhaskell/stack/issues/531)

Other enhancements:

* Added an `allow-newer` config option
  [#922](https://github.com/commercialhaskell/stack/issues/922)
  [#770](https://github.com/commercialhaskell/stack/issues/770)
* When a Hackage revision invalidates a build plan in a snapshot, trust the
  snapshot [#770](https://github.com/commercialhaskell/stack/issues/770)
* Added a `stack config set resolver RESOLVER` command. Part of work on
  [#115](https://github.com/commercialhaskell/stack/issues/115)
* `stack setup` can now install GHCJS on windows. See
  [#1145](https://github.com/commercialhaskell/stack/issues/1145) and
  [#749](https://github.com/commercialhaskell/stack/issues/749)
* `stack hpc report` command added, which generates reports for HPC tix files
* `stack ghci` now accepts all the flags accepted by `stack build`. See
  [#1186](https://github.com/commercialhaskell/stack/issues/1186)
* `stack ghci` builds the project before launching GHCi. If the build fails,
  try to launch GHCi anyway. Use `stack ghci --no-build` option to disable
  [#1065](https://github.com/commercialhaskell/stack/issues/1065)
* `stack ghci` now detects and warns about various circumstances where it is
  liable to fail. See
  [#1270](https://github.com/commercialhaskell/stack/issues/1270)
* Added `require-docker-version` configuration option
* Packages will now usually be built along with their tests and benchmarks. See
  [#1166](https://github.com/commercialhaskell/stack/issues/1166)
* Relative `local-bin-path` paths will be relative to the project's root
  directory, not the current working directory.
  [#1340](https://github.com/commercialhaskell/stack/issues/1340)
* `stack clean` now takes an optional `[PACKAGE]` argument for use in
  multi-package projects. See
  [#583](https://github.com/commercialhaskell/stack/issues/583)
* Ignore cabal_macros.h as a dependency
  [#1195](https://github.com/commercialhaskell/stack/issues/1195)
* Pad timestamps and show local time in --verbose output
  [#1226](https://github.com/commercialhaskell/stack/issues/1226)
* GHCi: Import all modules after loading them
  [#995](https://github.com/commercialhaskell/stack/issues/995)
* Add subcommand aliases: `repl` for `ghci`, and `runhaskell` for `runghc`
  [#1241](https://github.com/commercialhaskell/stack/issues/1241)
* Add typo recommendations for unknown package identifiers
  [#158](https://github.com/commercialhaskell/stack/issues/158)
* Add `stack path --local-hpc-root` option
* Overhaul dependencies' haddocks copying
  [#1231](https://github.com/commercialhaskell/stack/issues/1231)
* Support for extra-package-dbs in 'stack ghci'
  [#1229](https://github.com/commercialhaskell/stack/pull/1229)
* `stack new` disallows package names with "words" consisting solely of numbers
  [#1336](https://github.com/commercialhaskell/stack/issues/1336)
* `stack build --fast` turns off optimizations
* Show progress while downloading package index
  [#1223](https://github.com/commercialhaskell/stack/issues/1223).

Bug fixes:

* Fix: Haddocks not copied for dependencies
  [#1105](https://github.com/commercialhaskell/stack/issues/1105)
* Fix: Global options did not work consistently after subcommand
  [#519](https://github.com/commercialhaskell/stack/issues/519)
* Fix: 'stack ghci' doesn't notice that a module got deleted
  [#1180](https://github.com/commercialhaskell/stack/issues/1180)
* Rebuild when cabal file is changed
* Fix: Paths in GHC warnings not canonicalized, nor those for packages in
  subdirectories or outside the project root
  [#1259](https://github.com/commercialhaskell/stack/issues/1259)
* Fix: unlisted files in tests and benchmarks trigger extraneous second build
  [#838](https://github.com/commercialhaskell/stack/issues/838)

## 0.1.6.0

Major changes:

* `stack setup` now supports building and booting GHCJS from source tarball.
* On Windows, build directories no longer display "pretty" information
  (like x86_64-windows/Cabal-1.22.4.0), but rather a hash of that
  content. The reason is to avoid the 260 character path limitation on
  Windows. See
  [#1027](https://github.com/commercialhaskell/stack/pull/1027)
* Rename config files and clarify their purposes [#969](https://github.com/commercialhaskell/stack/issues/969)
    * `~/.stack/stack.yaml` --> `~/.stack/config.yaml`
    * `~/.stack/global` --> `~/.stack/global-project`
    * `/etc/stack/config` --> `/etc/stack/config.yaml`
    * Old locations still supported, with deprecation warnings
* New command "stack eval CODE", which evaluates to "stack exec ghc -- -e CODE".

Other enhancements:

* No longer install `git` on Windows
  [#1046](https://github.com/commercialhaskell/stack/issues/1046). You
  can still get this behavior by running the following yourself:
  `stack exec -- pacman -Sy --noconfirm git`.
* Typing enter during --file-watch triggers a rebuild [#1023](https://github.com/commercialhaskell/stack/pull/1023)
* Use Haddock's `--hyperlinked-source` (crosslinked source), if available [#1070](https://github.com/commercialhaskell/stack/pull/1070)
* Use Stack-installed GHCs for `stack init --solver` [#1072](https://github.com/commercialhaskell/stack/issues/1072)
* New experimental `stack query` command [#1087](https://github.com/commercialhaskell/stack/issues/1087)
* By default, stack no longer rebuilds a package due to GHC options changes. This behavior can be tweaked with the `rebuild-ghc-options` setting. [#1089](https://github.com/commercialhaskell/stack/issues/1089)
* By default, ghc-options are applied to all local packages, not just targets. This behavior can be tweaked with the `apply-ghc-options` setting. [#1089](https://github.com/commercialhaskell/stack/issues/1089)
* Docker: download or override location of stack executable to re-run in container [#974](https://github.com/commercialhaskell/stack/issues/974)
* Docker: when Docker Engine is remote, don't run containerized processes as host's UID/GID [#194](https://github.com/commercialhaskell/stack/issues/194)
* Docker: `set-user` option to enable/disable running containerized processes as host's UID/GID [#194](https://github.com/commercialhaskell/stack/issues/194)
* Custom Setup.hs files are now precompiled instead of interpreted. This should be a major performance win for certain edge cases (biggest example: [building Cabal itself](https://github.com/commercialhaskell/stack/issues/1041)) while being either neutral or a minor slowdown for more common cases.
* `stack test --coverage` now also generates a unified coverage report for multiple test-suites / packages.  In the unified report, test-suites can contribute to the coverage of other packages.

Bug fixes:

* Ignore stack-built executables named `ghc`
  [#1052](https://github.com/commercialhaskell/stack/issues/1052)
* Fix quoting of output failed command line arguments
* Mark executable-only packages as installed when copied from cache [#1043](https://github.com/commercialhaskell/stack/pull/1043)
* Canonicalize temporary directory paths [#1047](https://github.com/commercialhaskell/stack/pull/1047)
* Put code page fix inside the build function itself [#1066](https://github.com/commercialhaskell/stack/issues/1066)
* Add `explicit-setup-deps` option [#1110](https://github.com/commercialhaskell/stack/issues/1110), and change the default to the old behavior of using any package in the global and snapshot database [#1025](https://github.com/commercialhaskell/stack/issues/1025)
* Precompiled cache checks full package IDs on Cabal < 1.22 [#1103](https://github.com/commercialhaskell/stack/issues/1103)
* Pass -package-id to ghci [#867](https://github.com/commercialhaskell/stack/issues/867)
* Ignore global packages when copying precompiled packages [#1146](https://github.com/commercialhaskell/stack/issues/1146)

## 0.1.5.0

Major changes:

* On Windows, we now use a full MSYS2 installation in place of the previous PortableGit. This gives you access to the pacman package manager for more easily installing libraries.
* Support for custom GHC binary distributions [#530](https://github.com/commercialhaskell/stack/issues/530)
    * `ghc-variant` option in stack.yaml to specify the variant (also
      `--ghc-variant` command-line option)
    * `setup-info` in stack.yaml, to specify where to download custom binary
      distributions (also `--ghc-bindist` command-line option)
    * Note: On systems with libgmp4 (aka `libgmp.so.3`), such as CentOS 6, you
      may need to re-run `stack setup` due to the centos6 GHC bindist being
      treated like a variant
* A new `--pvp-bounds` flag to the sdist and upload commands allows automatic adding of PVP upper and/or lower bounds to your dependencies

Other enhancements:

* Adapt to upcoming Cabal installed package identifier format change [#851](https://github.com/commercialhaskell/stack/issues/851)
* `stack setup` takes a `--stack-setup-yaml` argument
* `--file-watch` is more discerning about which files to rebuild for [#912](https://github.com/commercialhaskell/stack/issues/912)
* `stack path` now supports `--global-pkg-db` and `--ghc-package-path`
* `--reconfigure` flag [#914](https://github.com/commercialhaskell/stack/issues/914) [#946](https://github.com/commercialhaskell/stack/issues/946)
* Cached data is written with a checksum of its structure [#889](https://github.com/commercialhaskell/stack/issues/889)
* Fully removed `--optimizations` flag
* Added `--cabal-verbose` flag
* Added `--file-watch-poll` flag for polling instead of using filesystem events (useful for running tests in a Docker container while modifying code in the host environment. When code is injected into the container via a volume, the container won't propagate filesystem events).
* Give a preemptive error message when `-prof` is given as a GHC option [#1015](https://github.com/commercialhaskell/stack/issues/1015)
* Locking is now optional, and will be turned on by setting the `STACK_LOCK` environment variable to `true` [#950](https://github.com/commercialhaskell/stack/issues/950)
* Create default stack.yaml with documentation comments and commented out options [#226](https://github.com/commercialhaskell/stack/issues/226)
* Out of memory warning if Cabal exits with -9 [#947](https://github.com/commercialhaskell/stack/issues/947)

Bug fixes:

* Hacky workaround for optparse-applicative issue with `stack exec --help` [#806](https://github.com/commercialhaskell/stack/issues/806)
* Build executables for local extra deps [#920](https://github.com/commercialhaskell/stack/issues/920)
* copyFile can't handle directories [#942](https://github.com/commercialhaskell/stack/pull/942)
* Support for spaces in Haddock interface files [fpco/minghc#85](https://github.com/fpco/minghc/issues/85)
* Temporarily building against a "shadowing" local package? [#992](https://github.com/commercialhaskell/stack/issues/992)
* Fix Setup.exe name for --upgrade-cabal on Windows [#1002](https://github.com/commercialhaskell/stack/issues/1002)
* Unlisted dependencies no longer trigger extraneous second build [#838](https://github.com/commercialhaskell/stack/issues/838)

## 0.1.4.1

Fix stack's own Haddocks.  No changes to functionality (only comments updated).

## 0.1.4.0

Major changes:

* You now have more control over how GHC versions are matched, e.g. "use exactly this version," "use the specified minor version, but allow patches," or "use the given minor version or any later minor in the given major release." The default has switched from allowing newer later minor versions to a specific minor version allowing patches. For more information, see [#736](https://github.com/commercialhaskell/stack/issues/736) and [#784](https://github.com/commercialhaskell/stack/pull/784).
* Support added for compiling with GHCJS
* stack can now reuse prebuilt binaries between snapshots. That means that, if you build package foo in LTS-3.1, that binary version can be reused in LTS-3.2, assuming it uses the same dependencies and flags. [#878](https://github.com/commercialhaskell/stack/issues/878)

Other enhancements:

* Added the `--docker-env` argument, to set environment variables in Docker container.
* Set locale environment variables to UTF-8 encoding for builds to avoid "commitBuffer: invalid argument" errors from GHC [#793](https://github.com/commercialhaskell/stack/issues/793)
* Enable transliteration for encoding on stdout and stderr [#824](https://github.com/commercialhaskell/stack/issues/824)
* By default, `stack upgrade` automatically installs GHC as necessary [#797](https://github.com/commercialhaskell/stack/issues/797)
* Added the `ghc-options` field to stack.yaml [#796](https://github.com/commercialhaskell/stack/issues/796)
* Added the `extra-path` field to stack.yaml
* Code page changes on Windows only apply to the build command (and its synonyms), and can be controlled via a command line flag (still defaults to on) [#757](https://github.com/commercialhaskell/stack/issues/757)
* Implicitly add packages to extra-deps when a flag for them is set [#807](https://github.com/commercialhaskell/stack/issues/807)
* Use a precompiled Setup.hs for simple build types [#801](https://github.com/commercialhaskell/stack/issues/801)
* Set --enable-tests and --enable-benchmarks optimistically [#805](https://github.com/commercialhaskell/stack/issues/805)
* `--only-configure` option added [#820](https://github.com/commercialhaskell/stack/issues/820)
* Check for duplicate local package names
* Stop nagging people that call `stack test` [#845](https://github.com/commercialhaskell/stack/issues/845)
* `--file-watch` will ignore files that are in your VCS boring/ignore files [#703](https://github.com/commercialhaskell/stack/issues/703)
* Add `--numeric-version` option

Bug fixes:

* `stack init --solver` fails if `GHC_PACKAGE_PATH` is present [#860](https://github.com/commercialhaskell/stack/issues/860)
* `stack solver` and `stack init --solver` check for test suite and benchmark dependencies [#862](https://github.com/commercialhaskell/stack/issues/862)
* More intelligent logic for setting UTF-8 locale environment variables [#856](https://github.com/commercialhaskell/stack/issues/856)
* Create missing directories for `stack sdist`
* Don't ignore .cabal files with extra periods [#895](https://github.com/commercialhaskell/stack/issues/895)
* Deprecate unused `--optimizations` flag
* Truncated output on slow terminals [#413](https://github.com/commercialhaskell/stack/issues/413)

## 0.1.3.1

Bug fixes:

* Ignore disabled executables [#763](https://github.com/commercialhaskell/stack/issues/763)

## 0.1.3.0

Major changes:

* Detect when a module is compiled but not listed in the cabal file ([#32](https://github.com/commercialhaskell/stack/issues/32))
    * A warning is displayed for any modules that should be added to `other-modules` in the .cabal file
    * These modules are taken into account when determining whether a package needs to be built
* Respect TemplateHaskell addDependentFile dependency changes ([#105](https://github.com/commercialhaskell/stack/issues/105))
    * TH dependent files are taken into account when determining whether a package needs to be built.
* Overhauled target parsing, added `--test` and `--bench` options [#651](https://github.com/commercialhaskell/stack/issues/651)
    * For details, see [Build commands documentation](http://docs.haskellstack.org/en/stable/build_command/)

Other enhancements:

* Set the `HASKELL_DIST_DIR` environment variable [#524](https://github.com/commercialhaskell/stack/pull/524)
* Track build status of tests and benchmarks [#525](https://github.com/commercialhaskell/stack/issues/525)
* `--no-run-tests` [#517](https://github.com/commercialhaskell/stack/pull/517)
* Targets outside of root dir don't build [#366](https://github.com/commercialhaskell/stack/issues/366)
* Upper limit on number of flag combinations to test [#543](https://github.com/commercialhaskell/stack/issues/543)
* Fuzzy matching support to give better error messages for close version numbers [#504](https://github.com/commercialhaskell/stack/issues/504)
* `--local-bin-path` global option. Use to change where binaries get placed on a `--copy-bins` [#342](https://github.com/commercialhaskell/stack/issues/342)
* Custom snapshots [#111](https://github.com/commercialhaskell/stack/issues/111)
* --force-dirty flag: Force treating all local packages as having dirty files (useful for cases where stack can't detect a file change)
* GHC error messages: display file paths as absolute instead of relative for better editor integration
* Add the `--copy-bins` option [#569](https://github.com/commercialhaskell/stack/issues/569)
* Give warnings on unexpected config keys [#48](https://github.com/commercialhaskell/stack/issues/48)
* Remove Docker `pass-host` option
* Don't require cabal-install to upload [#313](https://github.com/commercialhaskell/stack/issues/313)
* Generate indexes for all deps and all installed snapshot packages [#143](https://github.com/commercialhaskell/stack/issues/143)
* Provide `--resolver global` option [#645](https://github.com/commercialhaskell/stack/issues/645)
    * Also supports `--resolver nightly`, `--resolver lts`, and `--resolver lts-X`
* Make `stack build --flag` error when flag or package is unknown [#617](https://github.com/commercialhaskell/stack/issues/617)
* Preserve file permissions when unpacking sources [#666](https://github.com/commercialhaskell/stack/pull/666)
* `stack build` etc work outside of a project
* `list-dependencies` command [#638](https://github.com/commercialhaskell/stack/issues/638)
* `--upgrade-cabal` option to `stack setup` [#174](https://github.com/commercialhaskell/stack/issues/174)
* `--exec` option [#651](https://github.com/commercialhaskell/stack/issues/651)
* `--only-dependencies` implemented correctly [#387](https://github.com/commercialhaskell/stack/issues/387)

Bug fixes:

* Extensions from the `other-extensions` field no longer enabled by default [#449](https://github.com/commercialhaskell/stack/issues/449)
* Fix: haddock forces rebuild of empty packages [#452](https://github.com/commercialhaskell/stack/issues/452)
* Don't copy over executables excluded by component selection [#605](https://github.com/commercialhaskell/stack/issues/605)
* Fix: stack fails on Windows with git package in stack.yaml and no git binary on path [#712](https://github.com/commercialhaskell/stack/issues/712)
* Fixed GHCi issue: Specifying explicit package versions (#678)
* Fixed GHCi issue: Specifying -odir and -hidir as .stack-work/odir (#529)
* Fixed GHCi issue: Specifying A instead of A.ext for modules (#498)

## 0.1.2.0

* Add `--prune` flag to `stack dot` [#487](https://github.com/commercialhaskell/stack/issues/487)
* Add `--[no-]external`,`--[no-]include-base` flags to `stack dot` [#437](https://github.com/commercialhaskell/stack/issues/437)
* Add `--ignore-subdirs` flag to init command [#435](https://github.com/commercialhaskell/stack/pull/435)
* Handle attempt to use non-existing resolver [#436](https://github.com/commercialhaskell/stack/pull/436)
* Add `--force` flag to `init` command
* exec style commands accept the `--package` option (see [Reddit discussion](http://www.reddit.com/r/haskell/comments/3bd66h/stack_runghc_turtle_as_haskell_script_solution/))
* `stack upload` without arguments doesn't do anything [#439](https://github.com/commercialhaskell/stack/issues/439)
* Print latest version of packages on conflicts [#450](https://github.com/commercialhaskell/stack/issues/450)
* Flag to avoid rerunning tests that haven't changed [#451](https://github.com/commercialhaskell/stack/issues/451)
* stack can act as a script interpreter (see [Script interpreter] (https://github.com/commercialhaskell/stack/wiki/Script-interpreter) and [Reddit discussion](http://www.reddit.com/r/haskell/comments/3bd66h/stack_runghc_turtle_as_haskell_script_solution/))
* Add the __`--file-watch`__ flag to auto-rebuild on file changes [#113](https://github.com/commercialhaskell/stack/issues/113)
* Rename `stack docker exec` to `stack exec --plain`
* Add the `--skip-msys` flag [#377](https://github.com/commercialhaskell/stack/issues/377)
* `--keep-going`, turned on by default for tests and benchmarks [#478](https://github.com/commercialhaskell/stack/issues/478)
* `concurrent-tests: BOOL` [#492](https://github.com/commercialhaskell/stack/issues/492)
* Use hashes to check file dirtiness [#502](https://github.com/commercialhaskell/stack/issues/502)
* Install correct GHC build on systems with libgmp.so.3 [#465](https://github.com/commercialhaskell/stack/issues/465)
* `stack upgrade` checks version before upgrading [#447](https://github.com/commercialhaskell/stack/issues/447)

## 0.1.1.0

* Remove GHC uncompressed tar file after installation [#376](https://github.com/commercialhaskell/stack/issues/376)
* Put stackage snapshots JSON on S3 [#380](https://github.com/commercialhaskell/stack/issues/380)
* Specifying flags for multiple packages [#335](https://github.com/commercialhaskell/stack/issues/335)
* single test suite failure should show entire log [#388](https://github.com/commercialhaskell/stack/issues/388)
* valid-wanted is a confusing option name [#386](https://github.com/commercialhaskell/stack/issues/386)
* stack init in multi-package project should use local packages for dependency checking [#384](https://github.com/commercialhaskell/stack/issues/384)
* Display information on why a snapshot was rejected [#381](https://github.com/commercialhaskell/stack/issues/381)
* Give a reason for unregistering packages [#389](https://github.com/commercialhaskell/stack/issues/389)
* `stack exec` accepts the `--no-ghc-package-path` parameter
* Don't require build plan to upload [#400](https://github.com/commercialhaskell/stack/issues/400)
* Specifying test components only builds/runs those tests [#398](https://github.com/commercialhaskell/stack/issues/398)
* `STACK_EXE` environment variable
* Add the `stack dot` command
* `stack upgrade` added [#237](https://github.com/commercialhaskell/stack/issues/237)
* `--stack-yaml` command line flag [#378](https://github.com/commercialhaskell/stack/issues/378)
* `--skip-ghc-check` command line flag [#423](https://github.com/commercialhaskell/stack/issues/423)

Bug fixes:

* Haddock links to global packages no longer broken on Windows [#375](https://github.com/commercialhaskell/stack/issues/375)
* Make flags case-insensitive [#397](https://github.com/commercialhaskell/stack/issues/397)
* Mark packages uninstalled before rebuilding [#365](https://github.com/commercialhaskell/stack/issues/365)

## 0.1.0.0

* Fall back to cabal dependency solver when a snapshot can't be found
* Basic implementation of `stack new` [#137](https://github.com/commercialhaskell/stack/issues/137)
* `stack solver` command [#364](https://github.com/commercialhaskell/stack/issues/364)
* `stack path` command [#95](https://github.com/commercialhaskell/stack/issues/95)
* Haddocks [#143](https://github.com/commercialhaskell/stack/issues/143):
    * Build for dependencies
    * Use relative links
    * Generate module contents and index for all packages in project

## 0.0.3

* `--prefetch` [#297](https://github.com/commercialhaskell/stack/issues/297)
* `upload` command ported from stackage-upload [#225](https://github.com/commercialhaskell/stack/issues/225)
* `--only-snapshot` [#310](https://github.com/commercialhaskell/stack/issues/310)
* `--resolver` [#224](https://github.com/commercialhaskell/stack/issues/224)
* `stack init` [#253](https://github.com/commercialhaskell/stack/issues/253)
* `--extra-include-dirs` and `--extra-lib-dirs` [#333](https://github.com/commercialhaskell/stack/issues/333)
* Specify intra-package target [#201](https://github.com/commercialhaskell/stack/issues/201)

## 0.0.2

* Fix some Windows specific bugs [#216](https://github.com/commercialhaskell/stack/issues/216)
* Improve output for package index updates [#227](https://github.com/commercialhaskell/stack/issues/227)
* Automatically update indices as necessary [#227](https://github.com/commercialhaskell/stack/issues/227)
* --verbose flag [#217](https://github.com/commercialhaskell/stack/issues/217)
* Remove packages (HTTPS and Git) [#199](https://github.com/commercialhaskell/stack/issues/199)
* Config values for system-ghc and install-ghc
* Merge `stack deps` functionality into `stack build`
* `install` command [#153](https://github.com/commercialhaskell/stack/issues/153) and [#272](https://github.com/commercialhaskell/stack/issues/272)
* overriding architecture value (useful to force 64-bit GHC on Windows, for example)
* Overhauled test running (allows cycles, avoids unnecessary recompilation, etc)

## 0.0.1

* First public release, beta quality<|MERGE_RESOLUTION|>--- conflicted
+++ resolved
@@ -46,14 +46,12 @@
 
 Bug fixes:
 
-<<<<<<< HEAD
 * Upgrade `pantry`: module mapping insertions into the database are now atomic.
   Previously, if you SIGTERMed at the wrong time while running a script, you
   could end up with an inconsistent database state.
-=======
+
 * `--resolver global` doesn't retrieve snapshots list from the internet
    beause doesn't need it. See [#5103](https://github.com/commercialhaskell/stack/issues/5103)
->>>>>>> effa1482
 
 * Fix using relative links in haddocks output.  See
   [#4971](https://github.com/commercialhaskell/stack/issues/4971).
