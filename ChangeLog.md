# Changelog

##  v2.15.5 - 2024-03-28

Release notes:

<<<<<<< HEAD
** Changes since v2.15.3:**

Major changes:

Behaviour changes:

* Stack uses the version of the Cabal package that comes with the specified
  version of GHC. Stack no longer supports such Cabal versions before 2.2, which
  came with versions of GHC before 8.4. Consequently, the `init` command will
  not try LTS Haskell before 12.0.
* The `init` command initialises `stack.yaml` with a `snapshot` key rather than
  a `resolver` key.
* After installing GHC or another tool, Stack deletes the archive file which
  provided the tool.
* Following the handover of the Stackage project to the Haskell Foundation, the
  default value of the `urls` key is
  `latest-snapshot: https://stackage-haddock.haskell.org/snapshots.json`.
* Remove hidden flag `--skip-intermediate-deps`, effectively deprecated since
  Stack 1.3.0, from `ghci` and `repl` commands.
* The `haddock --haddock-for-hackage` command only seeks to create an archive of
  the `<package_version>-docs` directory for build targets and if flags
  excluding the building of project packages are not set.
* Stack no longer includes the snapshot package database when compiling the
  setup executable for a package with `build-type: Configure`.
=======
* This release fixes potential bugs.

**Changes since v2.15.3:**
>>>>>>> 92439b8a

Behaviour changes:

<<<<<<< HEAD
* In YAML configuration files, the `msys-environment` key is introduced to
  allow, on Windows, the MSYS2 environment to be specified. The default
  environment is still `MINGW64` on 64-bit Windows and `MINGW32` on 32-bit
  Windows.
* In YAML configuration files, the `default-init-snapshot` key is introduced to
  allow a default snapshot to be specified for use with the `stack init`
  command, as if it had been specified at the command line.
* Add flags `--haddock-executables`, `--haddock-tests` and
  `--haddock-benchmarks` to Stack's `build` command (including the `haddock`
  synonym for `build --haddock`) to enable also building Haddock
  documentation for executables, test suites and benchmarks. Due to a bug in
  Cabal (the library), Stack will ignore the flags with a warning for GHC
  versions before 9.4.
* Add flag `--[no-]save-hackage-creds` to Stack's `upload` command, which takes
  precedence over the existing `save-hackage-creds` configuration option.
* In YAML configuration files, the `global-hints-location` key is introduced to
  allow the location of the global hints YAML specification file to be
  specified.
* By default, Hpack 0.20.0 or later will decline to overwrite a Cabal file that
  was modified manually. In YAML configuration files, the `hpack-force` key is
  introduced to allow Hpack to overwrite such a Cabal file. The corresponding
  `--hpack-force` flag is also added.

Bug fixes:
=======
* Following the handover of the Stackage project to the Haskell Foundation, the
  default value of the `urls` key is
  `latest-snapshot: https://stackage-haddock.haskell.org/snapshots.json`.
* Stack no longer includes the snapshot package database when compiling the
  setup executable for a package with `build-type: Configure`.
>>>>>>> 92439b8a

* The `config set snapshot` and `config set resolver` commands now respect the
  presence of a synoymous key.

## v2.15.3 - 2024-03-07

Release notes:

* With one exception, this release fixes bugs.

**Changes since v2.15.1:**

Behavior changes:

* `stack path --global-config`, `--programs`, and `--local-bin` no longer set
  up Stack's environment.

Bug fixes:

* Due to a bug, Stack 2.15.1 did not support versions of GHC before 8.2. Stack
  now supports GHC versions from 8.0.
* `--haddock-for-hackage` does not ignore `--haddock-arguments`.
* On Windows, package locations that are Git repositories with submodules now
  work as intended.
* The `ghc`, `runghc` and `runhaskell` commands accept `--package` values that
  are a list of package names or package identifiers separated by spaces and, in
  the case of package identifiers, in the same way as if they were specified as
  targets to `stack build`.

## v2.15.1 - 2024-02-09

Release notes:

* After an upgrade from an earlier version of Stack, on first use only,
  Stack 2.15.1 may warn that it had trouble loading the CompilerPaths cache.
* The hash used as a key for Stack's pre-compiled package cache has changed,
  following the dropping of support for Cabal versions older than `1.24.0.0`.

**Changes since v2.13.1:**

Behavior changes:

* Stack does not leave `*.hi` or `*.o` files in the `setup-exe-src` directory of
  the Stack root, and deletes any corresponding to a `setup-<hash>.hs` or
  `setup-shim-<hash>.hs` file, to avoid GHC issue
  [#21250](https://gitlab.haskell.org/ghc/ghc/-/issues/21250).
* If Stack's Nix integration is not enabled, Stack will notify the user if a
  `nix` executable is on the PATH. This usually indicates the Nix package
  manager is available. In YAML configuration files, the `notify-if-nix-on-path`
  key is introduced, to allow the notification to be muted if unwanted.
* Drop support for Intero (end of life in November 2019).
* `stack path --stack-root` no longer sets up Stack's environment and does not
  load Stack's configuration.
* Stack no longer locks on configuration, so packages (remote and local) can
  be configured in parallel. This increases the effective concurrency of builds
  that before would use fewer threads. Reconsider your `--jobs` setting
  accordingly. See [#84](https://github.com/commercialhaskell/stack/issues/84).
* Stack warns that its support for Cabal versions before `2.2.0.0` is deprecated
  and may be removed in the next version of Stack. Removal would mean that
  projects using snapshots earlier than `lts-12.0` or `nightly-2018-03-18`
  (GHC 8.4.1) might no longer build. See
  [#6377](https://github.com/commercialhaskell/stack/issues/6377).
* If Stack's `--resolver` option is not specified, Stack's `unpack` command with
  a package name will seek to update the package index before seeking to
  download the most recent version of the package in the index.
* If the version of Cabal (the library) provided with the specified GHC can copy
  specific components, Stack will copy only the components built and will not
  build all executable components at least once.

Other enhancements:

* Consider GHC 9.8 to be a tested compiler and remove warnings.
* Stack can build packages with dependencies on public sub-libraries of other
  packages.
* Add flag `--no-init` to Stack's `new` command to skip the initialisation of
  the newly-created project for use with Stack.
* The HTML file paths produced at the end of `stack haddock` are printed on
  separate lines and without a trailing dot.
* Add option of the form `--doctest-option=<argument>` to `stack build`, where
  `doctest` is a program recognised by versions of the Cabal library from
  `1.24.0.0`.
* Experimental: Add flag `--haddock-for-hackage` to Stack's `build` command
  (including the `haddock` synonym for `build --haddock`) to enable building
  project packages with flags to generate Haddock documentation, and an archive
  file, suitable for upload to Hackage. The form of the Haddock documentation
  generated for other packages is unaffected.
* Experimental: Add flag `--documentation` (`-d` for short) to Stack's `upload`
  command to allow uploading of documentation for packages to Hackage.
* `stack new` no longer rejects project templates that specify a `package.yaml`
  in a subdirectory of the project directory.
* Stack will notify the user if Stack has not been tested with the version of
  GHC that is being user or a version of Cabal (the library) that has been
  found. In YAML configuration files, the `notify-if-ghc-untested` and
  `notify-if-cabal-untested` keys are introduced, to allow the notification to
  be muted if unwanted.
* The compiler version is included in Stack's build message (e.g.
  `stack> build (lib + exe + test) with ghc-9.6.4`).
* Add flag `--candidate` to Stack's `unpack` command, to allow package
  candidates to be unpacked locally.
* Stack will notify the user if a specified architecture value is unknown to
  Cabal (the library). In YAML configuration files, the `notify-if-arch-unknown`
  key is introduced, to allow the notification to be muted if unwanted.
* Add option `--filter <item>` to Stack's `ls dependencies text` command to
  filter out an item from the results, if present. The item can be `$locals` for
  all project packages.
* Add option `--snapshot` as synonym for `--resolver`.
* Add the `config set snapshot` command, corresponding to the
  `config set resolver` command.

Bug fixes:

* Fix the `Curator` instance of `ToJSON`, as regards `expect-haddock-failure`.
* Better error message if a `resolver:` or `snapshot:` value is, in error, a
  YAML number.
* Stack accepts all package names that are, in fact, acceptable to Cabal.
* Stack's `sdist` command can check packages with names that include non-ASCII
  characters.

## v2.13.1 - 2023-09-29

Release notes:

* Further to the release notes for Stack 2.3.1, the `-static` suffix has been
  removed from the statically linked Linux/x86_64 binaries.
* The binaries for Linux/Aarch64 are now statically linked.
* Binaries are now provided for macOS/AArch64.

**Changes since v2.11.1:**

Behavior changes:

* Build artefacts are placed in `.stack-work/dist/<platform>/<GHC_version>`
  (hashed to a shorter path on Windows), rather than
  `.stack-work/dist/<platform>/<Cabal_version>`. This allows build artifacts to
  be distinguished by GHC version.
* By default, the `stack build` progress bar is capped to a length equal to the
  terminal width.
* When building GHC from source, Stack no longer uses Hadrian's deprecated
  `--configure`\\`-c` flag and, instead, seeks to run GHC's Python `boot` and
  sh `configure` scripts, and ensure that the `happy` and `alex` executables are
  on the PATH.
* When auto-detecting `--ghc-build` on Linux, the `musl` GHC build only is
  considered a possible GHC build if `libc.musl-x86_64.so.1` is found in `\lib`
  or `\lib64`.
* No longer supports Cabal versions older than `1.24.0.0`. This means projects
  using snapshots earlier than `lts-7.0` or `nightly-2016-05-26` (GHC 8.0.1)
  will no longer build. GHC 8.0.1 comes with Haddock 2.17.2.
* When unregistering many packages in a single step, Stack can now do that
  efficiently. Stack no longer uses GHC-supplied `ghc-pkg unregister` (which is,
  currently, slower).
* `stack hpc report`, `stack list`, `stack templates` and `stack uninstall`
  output their information to the standard output stream rather than to the
  standard error stream. Logging is still to the standard error stream.
* `stack upgrade` no longer assumes that binary upgrade is not supported on a
  AArch64 machine architecture.

Other enhancements:

* Consider GHC 9.6 to be a tested compiler and remove warnings.
* Consider Cabal 3.10 to be a tested library and remove warnings.
* Bump to Hpack 0.36.0.
* Depend on `pantry-0.9.2`, for support for long filenames and directory names
  in archives created by `git archive`.
* Avoid the duplicate resolving of usage files when parsing `*.hi` files into a
  set of modules and a collection of resolved usage files. See
  [#6123](https://github.com/commercialhaskell/stack/pull/6123).
* Add composable component type flags `--exes`, `--tests` and `--benchmarks` to
  Stack's `ide targets` command, to list only those components.
* `stack --verbose` excludes lengthy information about build plan construction
  in the debug output by default. The new `stack --[no-]plan-in-log` flag
  enables or disables the inclusion of the information in the debug output.
* In YAML configuration files, the `casa` key is introduced, which takes
  precedence over the existing `casa-repo-prefix` key. The latter is deprecated.
  The new key also allows Stack's use of a Casa (content-addressable storage
  archive) server to be disabled and the maximum number of keys per request to
  be configured. The defaults are unchanged.
* Add option `--progress-bar=<format>` to Stack's `build` command to configure
  the format of the progress bar, where `<format>` is one of `none`,
  `count-only` (only the package count), `capped` (capped to a length equal to
  the terminal width) and `full` (the previous format).

Bug fixes:

* Restore `stack sdist --pvp-bounds lower` (broken with Stack 2.9.1).
* Restore building of Stack with Cabal flag `disable-git-info` (broken with
  Stack 2.11.1).
* With `stack hoogle`, avoid the message
  `Minimum version is hoogle-5.0. Found acceptable hoogle-<x.y.z> in your index, requiring its installation.`
  when a `hoogle` executable has already been found on the `PATH`.
* Stack's sanity check on a selected GHC now passes GHC flag
  `-hide-all-packages`, stopping GHC from looking for a package environment in
  default locations.
* Restore Stack script files without extensions (broken with Stack 2.11.1).
* Restore message suffix `due to warnings` with `dump-logs: warning` (broken
  with Stack 2.11.1).
* On Windows, the `local-programs-path` directory can now be on a different
  drive to the system temporary directory and MSYS2 will still be installed.

## v2.11.1 - 2023-05-18

**Changes since v2.9.3:**

Behavior changes:

* Add flag `--[no-]-only-local-bin` to Stack's `upgrade` command for a binary
  upgrade. If the Stack executable is `my-stack`, the default is
  `my-stack upgrade --only-local-bin` where previously it was, effectively,
  `my-stack upgrade --no-only-local-bin`. If the Stack executable is `stack`,
  the default is `stack upgrade --no-only-local-bin`, the same behaviour as
  previously.
* Use `$XDG_CACHE_HOME/stack/ghci-script`, rather than
  `<temp>/haskell-stack-ghci` (where `<temp>` is the directory yielded by the
  `temporary` package's `System.IO.Temp.getCanonicalTemporaryDirectory`), as the
  base location for GHCi script files generated by `stack ghci` or `stack repl`.
  See [#5203](https://github.com/commercialhaskell/stack/issues/5203)
* Drop support for `Cabal` versions before 1.22 and, consequently, GHC versions
  before 7.10.
* `stack ghci` and `stack repl` now take into account the values of
  `default-language` keys in Cabal files, like they take into account the values
  of `default-extensions` keys.
* Removed `--ghc-paths`, `--global-stack-root` and `--local-bin-path` flags for
  `stack path`, deprecated in Stack 1.1.0 in favour of `--programs`,
  `--stack-root` and `local-bin` respectively.
* On Windows, `stack upgrade` always renames the file of the running Stack
  executable (adding extension `.old`) before attempting to write to the
  original file name.
* On Windows, `stack upgrade` does not offer `sudo` command alternatives if
  attempting to write to the original file name of the running Stack exectuable
  results in a 'Permission' error.

Other enhancements:

* Add options of the form `--PROG-option=<argument>` to `stack build`, where
  `PROG` is a program recognised by the Cabal library and one of `alex`, `ar`,
  `c2hs`, `cpphs`, `gcc`, `greencard`, `happy`, `hsc2hs`, `hscolour`, `ld`,
  `pkg-config`, `strip` and `tar`. If Cabal uses the program during the
  configuration step, the argument is passed to it.
* By default all `--PROG-option` options are applied to all project packages.
  This behaviour can be changed with new configuration option
  `apply-prog-options`.
* Add flag `--[no-]use-root` to `stack script` (default disabled). Used with
  `--compile` or `--optimize`, when enabled all compilation outputs (including
  the executable) are written to a script-specific location in the `scripts`
  directory of the Stack root rather than the script's directory, avoiding
  clutter of the latter directory.
* Better error message if the value of the `STACK_WORK` environment variable or
  `--work-dir` option is not a valid relative path.
* Stack will use the value of the `GH_TOKEN`, or `GITHUB_TOKEN`, environment
  variable as credentials to authenticate its GitHub REST API requests.
* `stack uninstall` also shows how to uninstall Stack-supplied tools.

Bug fixes:

* Fix incorrect warning if `allow-newer-deps` are specified but `allow-newer` is
  `false`. See
  [#6068](https://github.com/commercialhaskell/stack/issues/6086).
* `stack build` with `--file-watch` or `--file-watch-poll` outputs 'pretty'
  error messages, as intended. See
  [#5978](https://github.com/commercialhaskell/stack/issues/5978).
* `stack build` unregisters any project packages for the sub libraries of a
  project package that is to be unregistered. See
  [#6046](https://github.com/commercialhaskell/stack/issues/6046).
* The warning that sublibrary dependency is not supported is no longer triggered
  by internal libraries.

## v2.9.3.1 - 2023-06-22

Hackage-only release of the `stack` package:

* Supports building against snapshot Stackage LTS Haskell 21.0 (GHC 9.4.5),
  without extra-deps.
* Supports build with `persistent-2.14.5.0`, using CPP directives.
* Supports build with `unix-compat-0.7`, by removing reliance on the module
  `System.PosixCompat.User` removed in that package.
* Includes `cabal.project` and `cabal.config` files in the package.

## v2.9.3 - 2022-12-16

**Changes since v2.9.1:**

Behavior changes:

* In YAML configuration files, the `package-index` key is introduced which takes
  precedence over the existing `package-indices` key. The latter is deprecated.
* In YAML configuration files, the `hackage-security` key of the `package-index`
  key or the `package-indices` item can be omitted, and the Hackage Security
  configuration for the item will default to that for the official Hackage
  server. See [#5870](https://github.com/commercialhaskell/stack/issues/5870).
* Add the `stack config set package-index download-prefix` command to set the
  location of Stack's package index in YAML configuration files.
* `stack setup` with the `--no-install-ghc` flag warns that the flag and the
  command are inconsistent and now takes no action. Previously the flag was
  silently ignored.
* To support the Haskell Foundation's
  [Haskell Error Index](https://errors.haskell.org/) initiative, all Stack
  error messages generated by Stack itself begin with an unique code in the
  form `[S-nnnn]`, where `nnnn` is a four-digit number.
* Test suite executables that seek input on the standard input stream (`stdin`)
  will not throw an exception. Previously, they would thow an exception,
  consistent with Cabal's 'exitcode-stdio-1.0' test suite interface
  specification. Pass the flag `--no-tests-allow-stdin` to `stack build` to
  enforce Cabal's specification. See
  [#5897](https://github.com/commercialhaskell/stack/issues/5897)

Other enhancements:

* Help documentation for `stack upgrade` warns that if GHCup is used to install
  Stack, only GHCup should be used to upgrade Stack. That is because GHCup uses
  an executable named `stack` to manage versions of Stack, that Stack will
  likely overwrite on upgrade.
* Add `stack ls dependencies cabal` command, which lists dependencies in the
  format of exact Cabal constraints.
* Add `STACK_XDG` environment variable to use the XDG Base Directory
  Specification for the Stack root and Stack's global YAML configuration file,
  if the Stack root location is not set on the command line or by using the
  `STACK_ROOT` environment variable.
* Add `stack path --global-config`, to yield the full path of Stack's
  user-specific global YAML configuration file (`config.yaml`).
* Experimental: Add option `allow-newer-deps`, which allows users to specify a
  subset of dependencies for which version bounds should be ignored
  (`allow-newer-deps: ['foo', 'bar']`). This field has no effect unless
  `allow-newer` is enabled.

Bug fixes:

* Fix ambiguous module name `Distribution.PackageDescription`, if compiling
  `StackSetupShim` with `Cabal-syntax-3.8.1.0` in package database. See
  [#5886](https://github.com/commercialhaskell/stack/pull/5886).
* In YAML configuration files, if the `package-indices` key (or the
  `hackage-security` key of its item) is omitted, the expiration of timestamps
  is now ignored, as intended. See Pantry
  [#63](https://github.com/commercialhaskell/pantry/pull/63)

## v2.9.1 - 2022-09-19

**Changes since v2.7.5:**

Release notes:

* After an upgrade from an earlier version of Stack, on first use only,
  Stack 2.9.1 may warn that it had trouble loading the CompilerPaths cache.
* The support from the Stack team for binary releases now includes Linux/AArch64
  and is limited to:

    * Linux 64-bit/x86_64 (statically linked)
    * Linux AArch64 (dynamically linked)
    * macOS x86_64
    * Windows 64-bit/x86_64

Behavior changes:

* `stack build --coverage` will generate a unified coverage report, even if
  there is only one `*.tix` file, in case a package has tested the library of
  another package that has not tested its own library. See
  [#5713](https://github.com/commercialhaskell/stack/issues/5713)
* `stack --verbose` no longer includes the lengthy raw snapshot layer (rsl) in
  the debug output by default. The new `stack --[no-]rsl-in-log` flag enables or
  disables the inclusion of the rsl in the debug output.

Other enhancements:

* Consider GHC 9.2 and 9.4 to be tested compilers and remove warnings.
* Consider Cabal 3.6 and 3.8 to be a tested libraries and remove warnings.
* Bump to Hpack 0.35.0.
* On Windows, the installer now sets `DisplayVersion` in the registry, enabling
  tools like `winget` to properly read the version number.
* Adds flag `--script-no-run-compile` (disabled by default) that uses the
  `--no-run` option with `stack script` (and forces the `--compile` option).
  This enables a command like `stack --script-no-run-compile Script.hs` to
  behave like `stack script <arguments> --no-run --compile -- Script.hs` but
  without having to list all the `<arguments>` in the Stack interpreter options
  comment in `Script.hs` on the command line. That may help test that scripts
  compile in CI (continuous integration). See
  [#5755](https://github.com/commercialhaskell/stack/issues/5755)
* Fuller help is provided at the command line if a subcommand is missing (for
  example, `stack ls` now yields the equivalent of `stack ls --help`). See
  [#809](https://github.com/commercialhaskell/stack/issues/809)
* Add build option `--cabal-verbosity=VERBOSITY` to specify the Cabal verbosity
  level (the option accepts Cabal's numerical and extended syntax).
  See [#1369](https://github.com/commercialhaskell/stack/issues/809)
* Add the possibility of a `sh` script to customise fully GHC installation. See
  [#5585](https://github.com/commercialhaskell/stack/pull/5585)
* `tools` subcommand added to `stack ls`, to list stack's installed tools.
* `stack uninstall` shows how to uninstall Stack.
* `--ghc-variant` accepts `int-native` as a variant.

Bug fixes:

* Fix `stack clean --full`, so that the files to be deleted are not in use. See
  [#5714](https://github.com/commercialhaskell/stack/issues/5714)
* Fix an inconsistency in the pretty formatting of the output of
  `stack build --coverage`
* Fix repeated warning about missing parameters when using `stack new`
* Include `pantry-0.5.6`: Remove operational and mirror keys from bootstrap key
  set [#53](https://github.com/commercialhaskell/pantry/pull/53)
* Pass any CPP options specified via `cpp-options:` in the Cabal file to GHCi
  using GHC's `-optP` flag. See
  [#5608](https://github.com/commercialhaskell/stack/pull/5608)
* On Unix-like operating systems, respect the `with-gcc` option when installing
  GHC. See [#5609](https://github.com/commercialhaskell/stack/pull/5609)
* Fixed logic in `get_isa()` in `get-stack.sh` to exclude systems that don't
  have x86 in their `uname -m` output. See
  [5792](https://github.com/commercialhaskell/stack/issues/5792).
* Fixed output of `stack ls snapshots local` on Windows, to behave like that on
  Unix-like operating systems.
* Fix non-deterministic test failures when executing a test suite for a
  multi-project repository with parallelism enabled. See
  [#5024](https://github.com/commercialhaskell/stack/issues/5024)

## v2.7.5 - 2022-03-06

**Changes since v2.7.3:**

Behavior changes:

* Cloning git repositories isn't per sub-directory anymore, see
  [#5411](https://github.com/commercialhaskell/stack/issues/5411)

Other enhancements:

* `stack setup` supports installing GHC for macOS aarch64 (M1)
* `stack upload` supports authentication with a Hackage API key (via
  `HACKAGE_KEY` environment variable).

Bug fixes:

* Ensure that `extra-path` works for case-insensitive `PATH`s on Windows.
  See [rio#237](https://github.com/commercialhaskell/rio/pull/237)
* Fix handling of overwritten `ghc` and `ghc-pkg` locations.
  [#5597](https://github.com/commercialhaskell/stack/pull/5597)
* Fix failure to find package when a dependency is shared between projects.
  [#5680](https://github.com/commercialhaskell/stack/issues/5680)
* `stack ghci` now uses package flags in `stack.yaml`
  [#5434](https://github.com/commercialhaskell/stack/issues/5434)


## v2.7.3 - 2021-07-20

**Changes since v2.7.1:**

Other enhancements:

* `stack upgrade` will download from `haskellstack.org` before trying
  `github.com`. See
  [#5288](https://github.com/commercialhaskell/stack/issues/5288)
* `stack upgrade` makes less assumptions about archive format. See
  [#5288](https://github.com/commercialhaskell/stack/issues/5288)
* Add a `--no-run` flag to the `script` command when compiling.

Bug fixes:

* GHC source builds work properly for recent GHC versions again. See
  [#5528](https://github.com/commercialhaskell/stack/issues/5528)
* `stack setup` always looks for the unpacked directory name to support
  different tar file naming conventions. See
  [#5545](https://github.com/commercialhaskell/stack/issues/5545)
* Bump `pantry` version for better OS support. See
  [pantry#33](https://github.com/commercialhaskell/pantry/issues/33)
* When building the sanity check for a new GHC install, make sure to clear
  `GHC_PACKAGE_PATH`.
* Specifying GHC RTS flags in the `stack.yaml` no longer fails with an error.
  [#5568](https://github.com/commercialhaskell/stack/pull/5568)
* `stack setup` will look in sandboxed directories for executables, not
  relying on `findExecutables. See
  [GHC issue 20074](https://gitlab.haskell.org/ghc/ghc/-/issues/20074)
* Track changes to `setup-config` properly to avoid reconfiguring on every
  change. See
  [#5578](https://github.com/commercialhaskell/stack/issues/5578)


## v2.7.1 - 2021-05-07

**Changes since v2.5.1.1:**

Behavior changes:

* `stack repl` now always warns about GHCi problems with loading multiple
  packages. It also sets now proper working directory when invoked with
  one package. See
  [#5421](https://github.com/commercialhaskell/stack/issues/5421)
* `custom-setup` dependencies are now properly initialized for `stack dist`.
  This makes `explicit-setup-deps` no longer required and that option was
  removed. See
  [#4006](https://github.com/commercialhaskell/stack/issues/4006)

Other enhancements:

* Consider GHC 9.0 to be a tested compiler and remove warnings.
* Consider Cabal 3.6 to be a tested library and remove warnings.
* Nix integration now passes `ghcVersion` (in addition to existing `ghc`) to
  `shell-file` as an identifier that can be looked up in a compiler attribute
  set.
* Nix integration now allows Nix integration if the user is ready in nix-shell.
  This gets rid of "In Nix shell but reExecL is False" error.
* `stack list` is a new command to list package versions in a snapshot.
  See [#5431](https://github.com/commercialhaskell/stack/pull/5431)
* `custom-preprocessor-extensions` is a new configuration option for allowing
  Stack to be aware of any custom preprocessors you have added to `Setup.hs`.
  See [#3491](https://github.com/commercialhaskell/stack/issues/3491)
* Added `--candidate` flag to `upload` command to upload a package candidate
  rather than publishing the package.
* Error output using `--no-interleaved-output` no longer prepends indenting
  whitespace. This allows emacs compilation-mode and vim quickfix to locate
  and track errors. See
  [#5523](https://github.com/commercialhaskell/stack/pull/5523)

Bug fixes:

* `stack new` now supports branches other than `master` as default for GitHub
  repositories. See
  [#5422](https://github.com/commercialhaskell/stack/issues/5422)
* Ignore all errors from `hi-file-parser`. See
  [#5445](https://github.com/commercialhaskell/stack/issues/5445) and
  [#5486](https://github.com/commercialhaskell/stack/issues/5486).
* Support basic auth in package-indices. See
  [#5509](https://github.com/commercialhaskell/stack/issues/5509).
* Add support for parsing `.hi`. files from GHC 8.10 and 9.0. See
  [hi-file-parser#2](https://github.com/commercialhaskell/hi-file-parser/pull/2).


## v2.5.1.1 - 2020-12-09

Hackage-only release:

* Support build with persistent-2.11.x and optparse-applicative-0.16.x


## v2.5.1 - 2020-10-15

**Changes since v2.3.3**

Major changes:

* Add the `snapshot-location-base` yaml configuration option, which allows to
  override the default location of snapshot configuration files. This option
  affects how snapshot synonyms (LTS/Nightly) are expanded to URLs by the
  `pantry` library.
* `docker-network` configuration key added to override docker `--net` arg

Behavior changes:

* File watching now takes into account specified targets, old behavior could be
  restored using the new flag `--watch-all`
  [#5310](https://github.com/commercialhaskell/stack/issues/5310)

Other enhancements:

* `stack ls dependencies json` now includes fields `sha256` and `size` for
  dependencies of `type` `archive` in `location`.
  [#5280](https://github.com/commercialhaskell/stack/issues/5280)
* Build failures now show a hint to scroll up to the corresponding section
  [#5279](https://github.com/commercialhaskell/stack/issues/5279)
* Customisable output styles (see `stack --help` and the `--stack-colors`
  option, and `stack ls stack-colors --help`) now include `info`, `debug`,
  `other-level`, `secondary` and `highlight`, used with verbose output.

Bug fixes:

* Fix `stack test --coverage` when using Cabal 3
* `stack new` now generates PascalCase'd module name correctly.
  [#5376](https://github.com/commercialhaskell/stack/issues/5376)
* Connection issues to Casa server no longer cause builds to failure. Casa acts
  only as an optimizing cache layer, not a critical piece of infrastructure.
* Fix modified time busting caches by always calculating sha256 digest during
  the build process.
  [#5125](https://github.com/commercialhaskell/stack/issues/5125)


## v2.3.3 - 2020-08-06

**Changes since v2.3.1**

Other enhancements:

* Add the `stack-developer-mode` flag

Bug fixes:

* When using the `STACK_YAML` env var with Docker, make the path absolute.
* Fix the problem of `stack repl foo:test:bar` failing without a project build
  before that. See
  [#5213](https://github.com/commercialhaskell/stack/issues/5213)
* Fix `stack sdist` introducing unnecessary sublibrary syntax when using
  pvp-bounds. See
  [#5289](https://github.com/commercialhaskell/stack/issues/5289)

## v2.3.1 - 2020-04-29

Release notes:

* We have reduced the number of platforms that we support with binary releases.
  The reason behind this is that we've been slowed down in our release process
  until now with issues trying to build binaries for less common platforms. In
  order to make sure we can address issues more quickly (like supporting new GHC
  versions), we're limiting support from the Stack team to:

    * Linux 64-bit/x86_64 (statically linked)
    * macOS x86_64
    * Windows 64-bit/x86_64

  If others want to provide additional binaries, we will definitely be happy for
  the support. But since our CI system is currently able to produce these three
  bindists only, that's what we will be providing with the next release.

* Since we no longer have dynamically linked Linux binaries, we are removing the
  `-static` suffix from the static Linux/x86_64 binaries. If you have scripts to
  download the latest stable Linux/x86_64 binary, update them to use
  `linux-x86_64` instead of `linux-x86_64-static` (if you are already using the
  former, nothing needs to change). For this release, both are supported, but
  the next release will no longer have the `-static` variant.

* We are also deprecating the download links at https://stackage.org/stack. See
  this page for the current installation instructions:
  https://docs.haskellstack.org/en/stable/install_and_upgrade/.

* These are the canonical locations to download the latest stable binaries from,
  and will continue to be supported going forward:

    * Linux 64-bit/x86_64 (static):
      https://get.haskellstack.org/stable/linux-x86_64.tar.gz
    * macOS x86_64: https://get.haskellstack.org/stable/osx-x86_64.tar.gz
    * Windows 64-bit/x86_64:
      https://get.haskellstack.org/stable/windows-x86_64.zip

  As always, binaries for specific versions are available from the GitHub
  releases: https://github.com/commercialhaskell/stack/releases.

**Changes since v2.1.3.1**

Major changes:

* `setup-info-locations` yaml configuration now allows overwriting the default
  locations of `stack-setup-2.yaml`.
  [#5031](https://github.com/commercialhaskell/stack/pull/5031)
  [#2983](https://github.com/commercialhaskell/stack/issues/2983)
  [#2913](https://github.com/commercialhaskell/stack/issues/2913)

* The `setup-info` configuration key now allows overwriting parts of the default
  `setup-info`

* The `--setup-info-yaml` command line flag now may be used in all Stack
  commands such as `stack build`, and not only in `stack setup`

* The `--setup-info-yaml` may specify multiple locations for `stack-setup.yaml`
  files.

* The `stack upload` can read first reads environment Variable
  `$HACKAGE_USERNAME` and `$HACKAGE_PASSWORD` if they are missing only then asks
  for `username` or `password`

* Fully remove GHCJS support.

* Remove the `freeze` command. It has been replaced by lock files.

Behavior changes:

* Remove the deprecated `--stack-setup-yaml` command line argument in favor of
  `--setup-info-yaml`. See
  [#2647](https://github.com/commercialhaskell/stack/issues/2647)

* We now recommend checking in generated Cabal files for repos. When generating
  lock files for extra-deps that only include `package.yaml` files, a
  deprecation warning will be generated. Also, those packages will no longer be
  included in the generated lock files. See
  [#5210](https://github.com/commercialhaskell/stack/issues/5210).

Other enhancements:

* Add `build-output-timestamps` flag in yaml. Setting it to true prefixes each
  build log output line with a timestamp.

* Show warning about `local-programs-path` with spaces on windows when running
  scripts. See
  [#5013](https://github.com/commercialhaskell/stack/pull/5013)

* Add `ls dependencies json` which will print dependencies as JSON.
  `ls dependencies --tree`  is now `ls dependencies tree`. See
  [#4424](https://github.com/commercialhaskell/stack/pull/4424)

* Remove warning for using Stack with GHC 8.8-8.10, and Cabal 3.0-3.2.

* Allow relative paths in `--setup-info-yaml` and tool paths
  [#3394](https://github.com/commercialhaskell/stack/issues/3394)

* Added the `--only-locals` flag. See
  [#5272](https://github.com/commercialhaskell/stack/issues/5272)

Bug fixes:

* Upgrade `pantry`: module mapping insertions into the database are now atomic.
  Previously, if you SIGTERMed at the wrong time while running a script, you
  could end up with an inconsistent database state.

* `--resolver global` doesn't retrieve snapshots list from the internet because
  doesn't need it. See
  [#5103](https://github.com/commercialhaskell/stack/issues/5103)

* Fix using relative links in haddocks output.  See
  [#4971](https://github.com/commercialhaskell/stack/issues/4971).

* Do not include generated Cabal file information in lock files. See
  [#5045](https://github.com/commercialhaskell/stack/issues/5045).

* Use proper Hoogle executable path when installed automatically. See
  [#4905](https://github.com/commercialhaskell/stack/issues/4905)

* Fix GHC version for batched package unregistration. See
  [#4951](https://github.com/commercialhaskell/stack/issues/4951)

* Use Hoogle from the snapshot used and not the latest version. See
  [#4905](https://github.com/commercialhaskell/stack/issues/4905)

* Resolve "'stty' is not recognized". See
  [#4901](https://github.com/commercialhaskell/stack/issues/4901)

* Fix missing reconfigure check causing errors when a package gets
  used in multiple projects. See
  [#5147](https://github.com/commercialhaskell/stack/issues/5147)

## v2.1.3.1 - 2019-07-16

Hackage-only release:

* Support persistent-template-2.7.x
* Support rio-0.1.11.0
* Add `stack.yaml` back to hackage sdist, and add `snapshot.yaml`


## v2.1.3 - 2019-07-13

**Changes since v2.1.1**

Behavior changes:

* Disable WAL mode for SQLite3 databases, to improve compatibility with some
  platforms and filesystems. See
  [#4876](https://github.com/commercialhaskell/stack/issues/4876).

* By default, do not perform expiry checks in Hackage Security. See
  [#4928](https://github.com/commercialhaskell/stack/issues/4928).

Other enhancements:

* Do not rerun expected test failures. This is mostly a change that will only
  affect the Stackage Curator use case, but there is now an additional message
  letting the user know when a previously-failed test case is being rerun.

* Move configure information for project packages back to .stack-work to improve
  caching. See
  [#4893](https://github.com/commercialhaskell/stack/issues/4893).

Bug fixes:

* Fix to allow dependencies on specific versions of local git repositories. See
  [#4862](https://github.com/commercialhaskell/stack/pull/4862)

* Allow Stack commands to be run in Nix mode without having a project file
  available. See
  [#4854](https://github.com/commercialhaskell/stack/issues/4864).

* Removes dependency on gnu-tar for OSX and Linux environment. The
  `--force-local` option was required only for windows environment.

* Properly wait for the `tar` subprocess to complete before returning, thereby
  avoiding a SIGTERM screwing up GHC installation. See
  [#4888](https://github.com/commercialhaskell/stack/issues/4888).

* Use package complete locations from lock files when resolving dependencies in
  `extra-deps`. See
  [#4887](https://github.com/commercialhaskell/stack/issues/4887).

* Set the `HASKELL_DIST_DIR` environment to a proper package dist directory so
  `doctest` is able to load modules autogenerated by Cabal.

* Expose package library when running tests.

* Fix support for non-ASCII module names. See
  [#4938](https://github.com/commercialhaskell/stack/issues/4938)

Other changes:

* Rename `pantry-tmp` package back to `pantry`, now that we have gained
  maintainership (which had been used by someone else for a candidate-only test
  that made it look like the name was free but prevented uploading a real
  package).


## v2.1.1.1 - 2019-06-14

Hackage-only release that removes `stack.yaml` from the sdist.  This is because
`stack.yaml` now defines a multi-package project, whereas Hackage works on the
basis on individual packages (see
[#4860](https://github.com/commercialhaskell/stack/issues/4860))

If building a `stack` executable for distribution, please download the source
code from https://github.com/commercialhaskell/stack/releases/tag/v2.1.1 and
build it using Stack itself in order to ensure identical behaviour to official
binaries. This package on Hackage is provided for convenience and bootstrapping
purposes.


## v2.1.1 - 2019-06-13

The Stack 2 release represents a series of significant changes to how Stack
works internally. For the vast majority of cases, these changes are backwards
compatible, in that existing projects will continue to build in the same way
with Stack 2 as they did with Stack 1. The large version bump is due to the
fundamental internal changes to cache handling, database storage (using SQLite
in place of binary files), implicit snapshots (which greatly improve the
precompiled cache), and moving to Pantry. We have also removed some less used
features, as listed below.

**Changes since v1.9.3**

Major changes:

* Switch over to pantry for managing packages. This is a major change to Stack's
  internals, and affects user-visible behavior in a few places. Some highlights:
    * Drop support for multiple package indices and legacy
      `00-index.tar` style indices. See
      [#4137](https://github.com/commercialhaskell/stack/issues/4137).
    * Support for archives and repos in the `packages` section has
      been removed. Instead, you must use `extra-deps` for such
      dependencies. `packages` now only supports local filepaths.
    * Add support for Git repositories containing (recursive) submodules.
    * Addition of new configuration options for specifying a "pantry
      tree" key, which provides more reproducibility around builds,
      and (in the future) will be used for more efficient package
      content downloads. You can also specify package name and version
      for more efficient config parsing.
          * __NOTE__ The new `stack freeze` command provides support
            for automatically generating this additional
            information.
    * Package contents and metadata are stored in an SQLite database
      in place of files on the filesystem. The `pantry` library can be
      used for interacting with these contents.
    * Internally, Stack has changed many datatypes, including moving
      to Cabal's definition of many data types. As a result of such
      changes, existing cache files will in general be invalidated,
      resulting in Stack needing to rebuild many previously cached
      builds in the new version. Sorry :(.
    * A new command, `stack freeze` has been added which outputs
      project and snapshot definitions with dependencies pinned to
      their exact versions.
    * The `ignore-revision-mismatch` setting is no longer needed, and
      has been removed.
    * Overriding GHC boot packages results in any other GHC boot
      packages depending on it being no longer available as a dependency,
      such packages need to be added explicitly when needed. See
      [#4510] (https://github.com/commercialhaskell/stack/issues/4510).
    * Cabal solver integration was not updated to support newer
      `cabal-install` versions so `stack solver` command was removed as
      well as a related option `--solver` from `stack new` and
      `stack init`.
* Upgrade to Cabal 2.4
    * Note that, in this process, the behavior of file globbing has
      been modified to match that of Cabal. In particular, this means
      that for Cabal spec versions less than 2.4, `*.txt` will
      match `foo.txt`, but not `foo.2.txt`.
* Remove the `stack image` command. With the advent of Docker multistage
  builds, this functionality is no longer useful. For an example, please see
  [Building Haskell Apps with Docker](https://www.fpcomplete.com/blog/2017/12/building-haskell-apps-with-docker).
* Experimental: Support building GHC from source
    * Stack now supports building and installing GHC from source. The built GHC
      is uniquely identified by a commit id and an Hadrian "flavour" (Hadrian is
      the newer GHC build system), hence `compiler` can be set to use a GHC
      built from source with `ghc-git-COMMIT-FLAVOUR`
* `stack.yaml` now supports a `configure-options`, which are passed directly to
  the `configure` step in the Cabal build process. See
  [#1438](https://github.com/commercialhaskell/stack/issues/1438)
* Remove support for building GHCJS itself. Future releases of Stack
  may remove GHCJS support entirely.
* Support for lock files for pinning exact project dependency versions

Behavior changes:

* `stack.yaml` now supports `snapshot`: a synonym for `resolver`. See
  [#4256](https://github.com/commercialhaskell/stack/issues/4256)
* `stack script` now passes `-i -idir` in to the `ghc`
  invocation. This makes it so that the script can import local
  modules, and fixes an issue where `.hs` files in the current
  directory could affect interpretation of the script. See
  [#4538](https://github.com/commercialhaskell/stack/pull/4538)
* When using `stack script`, custom snapshot files will be resolved
  relative to the directory containing the script.
* Remove the deprecated `--upgrade-cabal` flag to `stack setup`.
* Support the `drop-packages` field in `stack.yaml`
* Remove the GPG signing code during uploads. The GPG signatures have
  never been used yet, and there are no plans to implement signature
  verification.
* Remove the `--plain` option for the `exec` family of commands
* Always use the `--exact-configuration` Cabal configuration option when
  building (should mostly be a non-user-visible enhancement).
* No longer supports Cabal versions older than `1.19.2`.  This means
  projects using snapshots earlier than `lts-3.0` or
  `nightly-2015-05-05` will no longer build.
* Remove the `stack docker cleanup` command.  Docker itself now has
  [`docker image prune`](https://docs.docker.com/engine/reference/commandline/image_prune/)
  and
  [`docker container prune`](https://docs.docker.com/engine/reference/commandline/container_prune/),
  which you can use instead.
* Interleaved output is now turned on by default, see
  [#4702](https://github.com/commercialhaskell/stack/issues/4702). In
  addition, the `packagename> ` prefix is no longer included in
  interleaved mode when only building a single target.
* The `-fhide-source-paths` GHC option is now enabled by default and
  can be disabled via the `hide-source-paths` configuration option in
  `stack.yaml`. See
  [#3784](https://github.com/commercialhaskell/stack/issues/3784)
* Stack will reconfigure a package if you modify your `PATH` environment
  variable. See
  [#3138](https://github.com/commercialhaskell/stack/issues/3138).
* For GHC 8.4 and later, disable the "shadowed dependencies" workaround. This
  means that Stack will no longer have to force reconfigures as often. See
  [#3554](https://github.com/commercialhaskell/stack/issues/3554).
* When building a package, Stack takes a lock on the dist directory in
  use to avoid multiple runs of Stack from trampling each others'
  files. See
  [#2730](https://github.com/commercialhaskell/stack/issues/2730).
* Stack will check occasionally if there is a new version available and prompt
  the user to upgrade. This will not incur any additional network traffic, as
  it will piggy-back on the existing Hackage index updates. You can set
  `recommend-stack-upgrade: false` to bypass this. See
  [#1681](https://github.com/commercialhaskell/stack/issues/1681).
* `stack list-dependencies` has been removed in favour of
  `stack ls dependencies`.
* The new default for `--docker-auto-pull` is enabled. See
  [#3332](https://github.com/commercialhaskell/stack/issues/3332).

Other enhancements:

* Support MX Linux in get-stack.sh. Fixes
  [#4769](https://github.com/commercialhaskell/stack/issues/4769).
* Defer loading up of files for project packages. This allows us to get
  plan construction errors much faster, and avoid some unnecessary
  work when only building a subset of packages. This is especially
  useful for the curator use case.
* Existing global option `--color=WHEN` is now also available as a
  non-project-specific yaml configuration parameter `color:`.
* Adopt the standard proposed at http://no-color.org/, that color should not be
  added by default if the `NO_COLOR` environment variable is present.
* New command `stack ls stack-colors` lists the styles and the associated 'ANSI'
  control character sequences that Stack uses to color some of its output. See
  `stack ls stack-colors --help` for more information.
* New global option `--stack-colors=STYLES`, also available as a
  non-project-specific yaml configuration parameter, allows a Stack user to
  redefine the default styles that Stack uses to color some of its output. See
  `stack --help` for more information.
* British English spelling of 'color' (colour) accepted as an alias for
  `--color`, `--stack-colors`, `stack ls stack-colors` at the command line and
  for `color:` and `stack-colors:` in yaml configuration files.
* New build option `--ddump-dir`. (See
  [#4225](https://github.com/commercialhaskell/stack/issues/4225))
* Stack parses and respects the `preferred-versions` information from
  Hackage for choosing latest version of a package in some cases,
  e.g. `stack unpack packagename`.
* The components output in the `The main module to load is ambiguous` message
  now include package names so they can be more easily copy-pasted.
* Git repos are shared across multiple projects. See
  [#3551](https://github.com/commercialhaskell/stack/issues/3551)
* Use en_US.UTF-8 locale by default in pure Nix mode so programs won't
  crash because of Unicode in their output
  [#4095](https://github.com/commercialhaskell/stack/issues/4095)
* Add `--tree` to `ls dependencies` to list dependencies as tree.
  [#4101](https://github.com/commercialhaskell/stack/issues/4101)
* Add `--pedantic` to `ghci` to run with `-Wall` and `-Werror`
  [#4463](https://github.com/commercialhaskell/stack/issues/4463)
* Add `--cabal-files` flag to `stack ide targets` command.
* Add `--stdout` flag to all `stack ide` subcommands.
* Use batches when unregistering packages with `ghc-pkg`.
  (See [#2662](https://github.com/commercialhaskell/stack/issues/2662))
* `get-stack` script now works on Windows CI machines of Appveyor,
  Travis and Azure Pipelines. See
  [#4535](https://github.com/commercialhaskell/stack/issues/4535)/
* Show snapshot being used when `stack ghci` is invoked outside of a project
  directory. See
  [#3651](https://github.com/commercialhaskell/stack/issues/3651)
* The script interpreter now accepts a `--extra-dep` flag for adding
  packages not present in the snapshot. Currently, this only works
  with packages from Hackage, not Git repos or archives.
* When using the script interpreter with `--optimize` or `--compile`,
  Stack will perform an optimization of checking whether a newer
  executable exists, making reruns significantly faster. There's a
  downside to this, however: if you have a multifile script, and
  change one of the dependency modules, Stack will not automatically
  detect and recompile.
* `stack clean` will delete the entire `.stack-work/dist` directory,
  not just the relevant subdirectory for the current GHC version. See
  [#4480](https://github.com/commercialhaskell/stack/issues/4480).
* Add `stack purge` as a shortcut for `stack clean --full`. See
  [#3863](https://github.com/commercialhaskell/stack/issues/3863).
* Both `stack dot` and `stack ls dependencies` accept a
  `--global-hints` flag to bypass the need for an installed GHC. See
  [#4390](https://github.com/commercialhaskell/stack/issues/4390).
* Add the `stack config env` command for getting shell script environment
  variables. See [#620](https://github.com/commercialhaskell/stack/issues/620).
* Less verbose output from `stack setup` on Windows. See
  [#1212](https://github.com/commercialhaskell/stack/issues/1212).
* Add an optional `ignore-expiry` flag to the `hackage-security`
  section of the `~/.stack/config.yaml`. It allows to disable timestamp
  expiration verification just like `cabal --ignore-expiry` does.
  The flag is not enabled by default so that the default functionality
  is not changed.
* Include default values for most command line flags in the `--help`
  output. See
  [#893](https://github.com/commercialhaskell/stack/issues/893).
* Set the `GHC_ENVIRONMENT` environment variable to specify dependency
  packages explicitly when running test. This is done to prevent
  ambiguous module name errors in `doctest` tests.
* `get-stack` script now works on Windows CI machines of Appveyor,
  Travis and Azure Pipelines. See
  [#4535](https://github.com/commercialhaskell/stack/issues/4535)
* Warn when a Docker image does not include a `PATH` environment
  variable. See
  [#2472](https://github.com/commercialhaskell/stack/issues/2742)
* When using `system-ghc: true`, Stack will now find the appropriate GHC
  installation based on the version suffix, allowing you to more easily switch
  between various system-installed GHCs. See
  [#2433](https://github.com/commercialhaskell/stack/issues/2433).
* `stack init` will now support create a `stack.yaml` file without any local
  packages. See [#2465](https://github.com/commercialhaskell/stack/issues/2465)
* Store caches in SQLite database instead of files.
* No longer use "global" Docker image database (`docker.db`).
* User config files are respected for the script command. See
  [#3705](https://github.com/commercialhaskell/stack/issues/3705),
  [#3887](https://github.com/commercialhaskell/stack/issues/3887).
* Set the `GHC_ENVIRONMENT` environment variable to `-` to tell GHC to ignore
  any such files when GHC is new enough (>= 8.4.4), otherwise simply unset the
  variable. This allows Stack to have control of package databases when running
  commands like `stack exec ghci`, even in the presence of implicit environment
  files created by `cabal new-build`. See
  [#4706](https://github.com/commercialhaskell/stack/issues/4706).
* Use a database cache table to speed up discovery of installed GHCs
* You can specify multiple `--test-arguments` options. See
  [#2226](https://github.com/commercialhaskell/stack/issues/2226)
* Windows terminal width detection is now done. See
  [#3588](https://github.com/commercialhaskell/stack/issues/3588)
* On Windows, informs users if the 'programs' path contains a space character
  and further warns users if that path does not have an alternative short
  ('8 dot 3') name, referencing the `local-programs-path` configuration option.
  See [#4726](https://github.com/commercialhaskell/stack/issues/4726)
* Add `--docker-mount-mode` option to set the Docker volume mount mode
  for performance tuning on macOS.

Bug fixes:

* Ignore duplicate files for a single module when a Haskell module was
  generated from a preprocessor file. See
  [#4076](https://github.com/commercialhaskell/stack/issues/4076).
* Only track down components in current directory if there are no
  hs-source-dirs found. This eliminates a number of false-positive
  warnings, similar to
  [#4076](https://github.com/commercialhaskell/stack/issues/4076).
* Handle a change in GHC's hi-dump format around `addDependentFile`,
  which now includes a hash. See
  [yesodweb/yesod#1551](https://github.com/yesodweb/yesod/issues/1551)
* Fix `subdirs` for git repos in `extra-deps` to match whole directory names.
  Also fixes for `subdirs: .`. See
  [#4292](https://github.com/commercialhaskell/stack/issues/4292)
* Fix for git packages to update submodules to the correct state. See
  [#4314](https://github.com/commercialhaskell/stack/pull/4314)
* Add `--cabal-files` flag to `stack ide targets` command.
* Don't download ghc when using `stack clean`.
* Support loading in GHCi definitions from symlinked C files. Without this
  patch, Stack will try to find object files in the directory pointed to
  by symlinks, while GCC will produce the object files in the original
  directory. See
  [#4402](https://github.com/commercialhaskell/stack/pull/4402)
* Fix handling of GitHub and URL templates on Windows. See
  [#4394](https://github.com/commercialhaskell/stack/issues/4394)
* Fix `--file-watch` not responding to file modifications when running
  inside docker on Mac. See
  [#4506](https://github.com/commercialhaskell/stack/issues/4506)
* Using `--ghc-options` with `stack script --compile` now works.
* Ensure the detailed-0.9 type tests work.
  See [#4453](https://github.com/commercialhaskell/stack/issues/4453).
* Extra include and lib dirs are now order-dependent. See
  [#4527](https://github.com/commercialhaskell/stack/issues/4527).
* Apply GHC options when building a `Setup.hs` file. See
  [#4526](https://github.com/commercialhaskell/stack/issues/4526).
* Stack handles ABI changes in FreeBSD 12 by differentiating that version from
  previous.
* Help text for the `templates` subcommand now reflects behaviour in Stack 1.9
  — that it downloads and shows a help file, rather than listing available
  templates.
* Fix detection of aarch64 platform (this broke when we upgraded to a newer
  Cabal version).
* Docker: fix detecting and pulling missing images with `--docker-auto-pull`.
  See
  [#4598](https://github.com/commercialhaskell/stack/issues/4598)
* Hackage credentials are not world-readable. See
  [#2159](https://github.com/commercialhaskell/stack/issues/2159).
* Warnings are dumped from logs even when color is enabled. See
  [#2997](https://github.com/commercialhaskell/stack/issues/2997)
* `stack init` will now work for Cabal files with sublibraries. See
  [#4408](https://github.com/commercialhaskell/stack/issues/4408)
* When the Cabal spec version is newer than the global Cabal version, build
  against the snapshot's Cabal library. See
  [#4488](https://github.com/commercialhaskell/stack/issues/4488)
* Docker: fix detection of expected subprocess failures.  This fixes
  downloading a compatible `stack` executable  when the host `stack` is not
  compatible with the Docker image (on Linux), and doesn't show an unnecessary
  extra error when the in-container re-exec'ed `stack` exits with failure.
* The `stack ghci` command's `--ghc-options` flag now parses multiple options.
  See [#3315](https://github.com/commercialhaskell/stack/issues/3315).


## v1.9.3.1 - 2019-04-18

Hackage-only release with no user facing changes (added compatibility
with `rio-0.1.9.2`).


## v1.9.3 - 2018-12-02

Bug fixes:

* Stack can now be compiled again inside a directory that does not
  contain a `.git` directory. See
  [#4364](https://github.com/commercialhaskell/stack/issues/4364#issuecomment-431600841)
* Handle a change in GHC's hi-dump format around `addDependentFile`,
  which now includes a hash. See
  [yesodweb/yesod#1551](https://github.com/yesodweb/yesod/issues/1551)
* Allow variables to appear in template file names.


## v1.9.1.1 - 2018-11-14

Hackage-only release with no user facing changes.

* Stack can now be compiled again inside a directory that does not
  contain a `.git` directory. See
  [#4364](https://github.com/commercialhaskell/stack/issues/4364#issuecomment-431600841)


## v1.9.1 - 2018-10-17

Release notes:

* Statically linked Linux bindists are back again, thanks to
  [@nh2](https://github.com/nh2).
* We will be deleting the Ubuntu, Debian, CentOS, Fedora, and Arch package repos
  from `download.fpcomplete.com` soon. These have been deprecated for over a
  year and have not received new releases, but were left in place for
  compatibility with older scripts.

Major changes:

* Upgrade to Cabal 2.4
    * Note that, in this process, the behavior of file globbing has
      been modified to match that of Cabal. In particular, this means
      that for Cabal spec versions less than 2.4, `*.txt` will
      match `foo.txt`, but not `foo.2.txt`.
* `GHCJS` support is being downgraded to 'experimental'. A warning notifying the
  user of the experimental status of `GHCJS` will be displayed.

Behavior changes:

* `ghc-options` from `stack.yaml` are now appended to `ghc-options` from
  `config.yaml`, whereas before they would be replaced.
* `stack build` will now announce when sublibraries of a package are being
  build, in the same way executables, tests, benchmarks and libraries are
  announced
* `stack sdist` will now announce the destination of the generated tarball,
    regardless of whether or not it passed the sanity checks
* The `--upgrade-cabal` option to `stack setup` has been
  deprecated. This feature no longer works with GHC 8.2 and
  later. Furthermore, the reason for this flag originally being
  implemented was drastically lessened once Stack started using the
  snapshot's `Cabal` library for custom setups. See:
  [#4070](https://github.com/commercialhaskell/stack/issues/4070).
* With the new namespaced template feature, `stack templates` is no
  longer able to meaningfully display a list of all templates
  available. Instead, the command will download and display a
  [help file](https://github.com/commercialhaskell/stack-templates/blob/master/STACK_HELP.md)
  with more information on how to discover templates. See:
  [#4039](https://github.com/commercialhaskell/stack/issues/4039)
* Build tools are now handled in a similar way to `cabal-install`. In
  particular, for legacy `build-tools` fields, we use a hard-coded
  list of build tools in place of looking up build tool packages in a
  tool map. This both brings Stack's behavior closer into line with
  `cabal-install`, avoids some bugs, and opens up some possible
  optimizations/laziness. See:
  [#4125](https://github.com/commercialhaskell/stack/issues/4125).
* Mustache templating is not applied to large files (over 50kb) to
  avoid performance degradation. See:
  [#4133](https://github.com/commercialhaskell/stack/issues/4133).
* `stack upload` signs the package by default, as documented. `--no-signature`
  turns the signing off.
  [#3739](https://github.com/commercialhaskell/stack/issues/3739)
* In case there is a network connectivity issue while trying to
  download a template, Stack will check whether that template had
  been downloaded before. In that case, the cached version will be
  used. See [#3850](https://github.com/commercialhaskell/stack/issues/3850).
* In Stack's script interpreter, `-- stack --verbosity=info script` and
  `-- stack script --verbosity=info` now have the same effect and both override
  the `--verbosity=error` default in the interpreter. Previously the default
  meant the former was equivalent to
  `-- stack --verbosity=info script --verbosity=error` and the latter was
  equivalent to `-- stack --verbosity=error script --verbosity=info`, with the
  subcommand's global option having precedence over the Stack command's
  global option in each case. See
  [#5326](https://github.com/commercialhaskell/stack/issues/5326).

Other enhancements:

* On Windows before Windows 10, --color=never is the default on terminals that
  can support ANSI color codes in output only by emulation
* On Windows, recognise a 'mintty' (false) terminal as a terminal, by default
* `stack build` issues a warning when `base` is explicitly listed in
  `extra-deps` of `stack.yaml`
* `stack build` suggests trying another GHC version should the build
  plan end up requiring unattainable `base` version.
* A new sub command `run` has been introduced to build and run a specified
  executable similar to `cabal run`. If no executable is provided as the first
  argument, it defaults to the first available executable in the project.
* `stack build` missing dependency suggestions (on failure to construct a valid
  build plan because of missing deps) are now printed with their latest Cabal
  file revision hash. See
  [#4068](https://github.com/commercialhaskell/stack/pull/4068).
* Added new `--tar-dir` option to `stack sdist`, that allows to copy
  the resulting tarball to the specified directory.
* Introduced the `--interleaved-output` command line option and
  `build.interleaved-output` config value which causes multiple concurrent
  builds to dump to stderr at the same time with a `packagename> ` prefix. See
  [#3225](https://github.com/commercialhaskell/stack/issues/3225).
* The default retry strategy has changed to exponential backoff.
  This should help with
  [#3510](https://github.com/commercialhaskell/stack/issues/3510).
* `stack new` now allows template names of the form `username/foo` to
  download from a user other than `commercialstack` on GitHub, and can be
  prefixed with the service `github:`, `gitlab:`, or `bitbucket:`. See
  [#4039](https://github.com/commercialhaskell/stack/issues/4039)
* Switch to `githash` to include some unmerged bugfixes in `gitrev`
  Suggestion to add `'allow-newer': true` now shows path to user config
  file where this flag should be put into
  [#3685](https://github.com/commercialhaskell/stack/issues/3685)
* `stack ghci` now asks which main target to load before doing the build,
  rather than after
* Bump to Hpack 0.29.0
* With GHC 8.4 and later, Haddock is given the `--quickjump` flag.
* It is possible to specify the Hackage base URL to upload packages to, instead
  of the default of `https://hackage.haskell.org/`, by using `hackage-base-url`
  configuration option.
* When using Nix, if a specific minor version of GHC is not requested, the
  latest minor version in the given major branch will be used automatically.

Bug fixes:

* `stack ghci` now does not invalidate `.o` files on repeated runs,
  meaning any modules compiled with `-fobject-code` will be cached
  between ghci runs. See
  [#4038](https://github.com/commercialhaskell/stack/pull/4038).
* `~/.stack/config.yaml` and `stack.yaml` terminating by newline
* The previous released caused a regression where some `stderr` from the
  `ghc-pkg` command showed up in the terminal. This output is now silenced.
* A regression in recompilation checking introduced in v1.7.1 has been fixed.
  See [#4001](https://github.com/commercialhaskell/stack/issues/4001)
* `stack ghci` on a package with internal libraries was erroneously looking
  for a wrong package corresponding to the internal library and failing to
  load any module. This has been fixed now and changes to the code in the
  library and the sublibrary are properly tracked. See
  [#3926](https://github.com/commercialhaskell/stack/issues/3926).
* For packages with internal libraries not depended upon, `stack build` used
  to fail the build process since the internal library was not built but it
  was tried to be registered. This is now fixed by always building internal
  libraries. See
  [#3996](https://github.com/commercialhaskell/stack/issues/3996).
* `--no-nix` was not respected under NixOS
* Fix a regression which might use a lot of RAM. See
  [#4027](https://github.com/commercialhaskell/stack/issues/4027).
* Order of commandline arguments does not matter anymore.
  See [#3959](https://github.com/commercialhaskell/stack/issues/3959)
* When prompting users about saving their Hackage credentials on upload,
  flush to stdout before waiting for the response so the prompt actually
  displays. Also fixes a similar issue with ghci target selection prompt.
* If `cabal` is not on PATH, running `stack solver` now prompts the user
  to run `stack install cabal-install`
* `stack build` now succeeds in building packages which contain sublibraries
  which are dependencies of executables, tests or benchmarks but not of the
  main library. See
  [#3787](https://github.com/commercialhaskell/stack/issues/3787).
* Sublibraries are now properly considered for coverage reports when the test
  suite depends on the internal library. Before, Stack was erroring when
  trying to generate the coverage report, see
  [#4105](https://github.com/commercialhaskell/stack/issues/4105).
* Sublibraries are now added to the precompiled cache and recovered from there
  when the snapshot gets updated. Previously, updating the snapshot when there
  was a package with a sublibrary in the snapshot resulted in broken builds.
  This is now fixed, see
  [#4071](https://github.com/commercialhaskell/stack/issues/4071).
* [#4114](https://github.com/commercialhaskell/stack/issues/4114) Stack pretty
  prints error messages with proper `error` logging level instead of `warning`
  now. This also fixes self-executing scripts not piping plan construction
  errors from runhaskell to terminal (issue
  [#3942](https://github.com/commercialhaskell/stack/issues/3942)).
* Fix invalid "While building Setup.hs" when Cabal calls fail. See:
  [#3934](https://github.com/commercialhaskell/stack/issues/3934)
* `stack upload` signs the package by default, as documented. `--no-signature`
  turns the signing off.
  [#3739](https://github.com/commercialhaskell/stack/issues/3739)


## v1.7.1 - 2018-04-27

Release notes:

* aarch64 (64-bit ARM) bindists are now available for the first time.
* Statically linked Linux bindists are no longer available, due to difficulty
  with GHC 8.2.2 on Alpine Linux.
* 32-bit Linux GMP4 bindists for CentOS 6 are no longer available, since
  GHC 8.2.2 is no longer being built for that platform.

Major changes:

* Upgrade from Cabal 2.0 to Cabal 2.2

Behavior changes:

* `stack setup` no longer uses different GHC configure options on Linux
  distributions that use GCC with PIE enabled by default.  GHC detects
  this itself since ghc-8.0.2, and Stack's attempted workaround for older
  versions caused more problems than it solved.
* `stack new` no longer initializes a project if the project template contains
   a `stack.yaml` file.

Other enhancements:

* A new sub command `ls` has been introduced to Stack to view
  local and remote snapshots present in the system. Use `stack ls
  snapshots --help` to get more details about it.
* `list-dependencies` has been deprecated. The functionality has
  to accessed through the new `ls dependencies` interface. See
  [#3669](https://github.com/commercialhaskell/stack/issues/3669)
  for details.
* Specify User-Agent HTTP request header on every HTTP request.
  See [#3628](https://github.com/commercialhaskell/stack/issues/3628) for details.
* `stack setup` looks for GHC bindists and installations by any OS key
  that is compatible (rather than only checking a single one).   This is
  relevant on Linux where different distributions may have different
  combinations of libtinfo 5/6, ncurses 5/6, and gmp 4/5, and will allow
  simplifying the setup-info metadata YAML for future GHC releases.
* The build progress bar reports names of packages currently building.
* `stack setup --verbose` causes verbose output of GHC configure process.
  See [#3716](https://github.com/commercialhaskell/stack/issues/3716)
* Improve the error message when an `extra-dep` from a path or git reference
  can't be found. See
  [#3808](https://github.com/commercialhaskell/stack/pull/3808)
* Nix integration is now disabled on windows even if explicitly enabled,
  since it isn't supported. See
  [#3600](https://github.com/commercialhaskell/stack/issues/3600)
* `stack build` now supports a new flag `--keep-tmp-files` to retain
  intermediate files and directories for the purpose of debugging. It is best
  used with ghc's equivalent flag,
  i.e. `stack build --keep-tmp-files --ghc-options=-keep-tmp-files`.
  See [#3857](https://github.com/commercialhaskell/stack/issues/3857)
* Improved error messages for snapshot parse exceptions
* `stack unpack` now supports a `--to /target/directory` option to
  specify where to unpack the package into
* `stack hoogle` now supports a new flag `--server` that launches local
  Hoogle server on port 8080. See
  [#2310](https://github.com/commercialhaskell/stack/issues/2310)

Bug fixes:

* The script interpreter's implicit file arguments are now passed before other
  arguments. See
  [#3658](https://github.com/commercialhaskell/stack/issues/3658).
  In particular, this makes it possible to pass `-- +RTS ... -RTS` to specify
  RTS arguments used when running the script.
* Don't ignore the template `year` parameter in config files, and clarify the
  surrounding documentation. See
  [#2275](https://github.com/commercialhaskell/stack/issues/2275).
* Benchmarks used to be run concurrently with other benchmarks
  and build steps. This is non-ideal because CPU usage of other processes
  may interfere with benchmarks. It also prevented benchmark output from
  being displayed by default. This is now fixed. See
  [#3663](https://github.com/commercialhaskell/stack/issues/3663).
* `stack ghci` now allows loading multiple packages with the same
  module name, as long as they have the same filepath. See
  [#3776](https://github.com/commercialhaskell/stack/pull/3776).
* `stack ghci` no longer always adds a dependency on `base`. It is
  now only added when there are no local targets. This allows it to
  be to load code that uses replacements for `base`. See
  [#3589](https://github.com/commercialhaskell/stack/issues/3589#issuecomment)
* `stack ghci` now uses correct paths for autogen files with
  [#3791](https://github.com/commercialhaskell/stack/issues/3791)
* When a package contained sublibraries, Stack was always recompiling the
  package. This has been fixed now, no recompilation is being done because of
  sublibraries. See
  [#3899](https://github.com/commercialhaskell/stack/issues/3899).
* The `get-stack.sh` install script now matches manual instructions
  when it comes to Debian/Fedora/CentOS install dependencies.
* Compile Cabal-simple with gmp when using Nix.
  See [#2944](https://github.com/commercialhaskell/stack/issues/2944)
* `stack ghci` now replaces the Stack process with ghci. This improves
  signal handling behavior. In particular, handling of Ctrl-C.  To make
  this possible, the generated files are now left behind after exit.
  The paths are based on hashing file contents, and it's stored in the
  system temporary directory, so this shouldn't result in too much
  garbage. See
  [#3821](https://github.com/commercialhaskell/stack/issues/3821).


## v1.6.5 - 2018-02-19

Bug fixes:

* Some unnecessary rebuilds when no files were changed are now avoided, by
  having a separate build cache for each component of a package. See
  [#3732](https://github.com/commercialhaskell/stack/issues/3732).
* Correct the behavior of promoting a package from snapshot to local
  package. This would get triggered when version bounds conflicted in
  a snapshot, which could be triggered via Hackage revisions for old
  packages. This also should allow custom snapshots to define
  conflicting versions of packages without issue. See
  [Stackage issue #3185](https://github.com/fpco/stackage/issues/3185).
* When promoting packages from snapshot to local, we were
  occasionally discarding the actual package location content and
  instead defaulting to pulling the package from the index. We now
  correctly retain this information. Note that if you were affected by
  this bug, you will likely need to delete the binary build cache
  associated with the relevant custom snapshot. See
  [#3714](https://github.com/commercialhaskell/stack/issues/3714).
* `--no-rerun-tests` has been fixed. Previously, after running a test
  we were forgetting to record the result, which meant that all tests
  always ran even if they had already passed before. See
  [#3770](https://github.com/commercialhaskell/stack/pull/3770).
* Includes a patched version of `hackage-security` which fixes both
  some issues around asynchronous exception handling, and moves from
  directory locking to file locking, making the update mechanism
  resilient against SIGKILL and machine failure. See `hackage-security` issue
  [#187](https://github.com/haskell/hackage-security/issues/187)
  and Stack issue
  [#3073](https://github.com/commercialhaskell/stack/issues/3073).

## v1.6.3.1 - 2018-02-16

Hackage-only release with no user facing changes (updated to build with
newer version of Hpack dependency).

## v1.6.3 - 2017-12-23

Enhancements:

* In addition to supporting `.tar.gz` and `.zip` files as remote archives,
  plain `.tar` files are now accepted too. This will additionally help with
  cases where HTTP servers mistakenly set the transfer encoding to `gzip`. See
  [#3647](https://github.com/commercialhaskell/stack/issues/3647).
* Links to docs.haskellstack.org ignore Stack version patchlevel.
* Downloading Docker-compatible `stack` binary ignores Stack version patchlevel.

Bug fixes:

* For versions of Cabal before 1.24, ensure that the dependencies of
  non-buildable components are part of the build plan to work around an old
  Cabal bug. See
  [#3631](https://github.com/commercialhaskell/stack/issues/3631).
* Run the Cabal file checking in the `sdist` command more reliably by
  allowing the Cabal library to flatten the
  `GenericPackageDescription` itself.

## v1.6.1.1 - 2017-12-20

Hackage-only release with no user facing changes (updated to build with
newer dependency versions).

## v1.6.1 - 2017-12-07

Major changes:

* Complete overhaul of how snapshots are defined, the `packages` and
  `extra-deps` fields, and a number of related items. For full
  details, please see the
  [writeup](https://www.fpcomplete.com/blog/2017/07/stacks-new-extensible-snapshots)
  on these changes.
  [PR #3249](https://github.com/commercialhaskell/stack/pull/3249),
  see the PR description for a number of related issues.
* Upgraded to version 2.0 of the Cabal library.

Behavior changes:

* The `--install-ghc` flag is now on by default. For example, if you
  run `stack build` in a directory requiring a GHC that you do not
  currently have, Stack will automatically download and install that
  GHC. You can explicitly set `install-ghc: false` or pass the flag
  `--no-install-ghc` to regain the previous behavior.
* `stack ghci` no longer loads modules grouped by package. This is
  always an improvement for plain ghci - it makes loading faster and
  less noisy. For intero, this has the side-effect that it will no
  longer load multiple packages that depend on TH loading relative
  paths.  TH relative paths will still work when loading a single
  package into intero. See
  [#3309](https://github.com/commercialhaskell/stack/issues/3309)
* Setting GHC options for a package via `ghc-options:` in your
  `stack.yaml` will promote it to a local package, providing for more
  consistency with flags and better reproducibility. See:
  [#849](https://github.com/commercialhaskell/stack/issues/849)
* The `package-indices` setting with Hackage no longer works with the
  `00-index.tar.gz` tarball, but must use the `01-index.tar.gz` file
  to allow revised packages to be found.
* Options passed via `--ghci-options` are now passed to the end of the
  invocation of ghci, instead of the middle.  This allows using `+RTS`
  without an accompanying `-RTS`.
* When auto-detecting `--ghc-build`, `tinfo6` is now preferred over
  `standard` if both versions of libtinfo are installed
* Addition of `stack build --copy-compiler-tool`, to allow tools like
  intero to be installed globally for a particular compiler.
  [#2643](https://github.com/commercialhaskell/stack/issues/2643)
* Stack will ask before saving hackage credentials to file. This new
  prompt can be avoided by using the `save-hackage-creds` setting. Please
  see [#2159](https://github.com/commercialhaskell/stack/issues/2159).
* The `GHCRTS` environment variable will no longer be passed through to
  every program Stack runs. Instead, it will only be passed through
  commands like `exec`, `runghc`, `script`, `ghci`, etc.
  See [#3444](https://github.com/commercialhaskell/stack/issues/3444).
* `ghc-options:` for specific packages will now come after the options
  specified for all packages / particular sets of packages. See
  [#3573](https://github.com/commercialhaskell/stack/issues/3573).
* The `pvp-bounds` feature is no longer fully functional, due to some
  issues with the Cabal library's printer. See
  [#3550](https://github.com/commercialhaskell/stack/issues/3550).

Other enhancements:

* The `with-hpack` configuration option specifies an Hpack executable to use
  instead of the Hpack bundled with Stack. Please
  see [#3179](https://github.com/commercialhaskell/stack/issues/3179).
* It's now possible to skip tests and benchmarks using `--skip`
  flag
* `GitSHA1` is now `StaticSHA256` and is implemented using the
  `StaticSize 64 ByteString` for improved performance. See
  [#3006](https://github.com/commercialhaskell/stack/issues/3006)
* Dependencies via HTTP(S) archives have been generalized to allow
  local file path archives, as well as to support setting a
  cryptographic hash (SHA256) of the contents for better
  reproducibility.
* Allow specifying `--git-branch` when upgrading
* When running `stack upgrade` from a file which is different from the
  default executable path (e.g., on POSIX systems,
  `~/.local/bin/stack`), it will now additionally copy the new
  executable over the currently running `stack` executable. If
  permission is denied (such as in `/usr/local/bin/stack`), the user
  will be prompted to try again using `sudo`. This is intended to
  assist with the user experience when the `PATH` environment variable
  has not been properly configured, see
  [#3232](https://github.com/commercialhaskell/stack/issues/3232).
* `stack setup` for ghcjs will now install `alex` and `happy` if
  they are not present.  See
  [#3109](https://github.com/commercialhaskell/stack/issues/3232).
* Added `stack ghci --only-main` flag, to skip loading / importing
  all but main modules. See the ghci documentation page
  for further info.
* Allow GHC's colored output to show through. GHC colors output
  starting with version 8.2.1, for older GHC this does nothing.
  Sometimes GHC's heuristics would work fine even before this change,
  for example in `stack ghci`, but this override's GHC's heuristics
  when they're broken by our collecting and processing GHC's output.
* Extended the `ghc-options` field to support `$locals`, `$targets`,
  and `$everything`. See:
  [#3329](https://github.com/commercialhaskell/stack/issues/3329)
* Better error message for case that `stack ghci` file targets are
  combined with invalid package targets. See:
  [#3342](https://github.com/commercialhaskell/stack/issues/3342)
* For profiling now uses `-fprof-auto -fprof-cafs` instead of
  the deprecated `-auto-all -caf-all`. See:
  [#3360](https://github.com/commercialhaskell/stack/issues/3360)
* Better descriptions are now available for `stack upgrade --help`. See:
  [#3070](https://github.com/commercialhaskell/stack/issues/3070)
* When using Nix, nix-shell now depends always on gcc to prevent build errors
  when using the FFI. As ghc depends on gcc anyway, this doesn't increase the
  dependency footprint.
* `--cwd DIR` can now be passed to `stack exec` in order to execute the
  program in a different directory. See:
  [#3264](https://github.com/commercialhaskell/stack/issues/3264)
* Plan construction will detect if you add an executable-only package
  as a library dependency, resulting in much clearer error
  messages. See:
  [#2195](https://github.com/commercialhaskell/stack/issues/2195).
* Addition of `--ghc-options` to `stack script` to pass options directly
  to GHC. See:
  [#3454](https://github.com/commercialhaskell/stack/issues/3454)
* Add Hpack `package.yaml` to build Stack itself
* Add `ignore-revision-mismatch` setting. See:
  [#3520](https://github.com/commercialhaskell/stack/issues/3520).
* Log when each individual test suite finishes. See:
  [#3552](https://github.com/commercialhaskell/stack/issues/3552).
* Avoid spurious rebuilds when using `--file-watch` by not watching files for
  executable, test and benchmark components that aren't a target. See:
  [#3483](https://github.com/commercialhaskell/stack/issues/3483).
* Stack will now try to detect the width of the running terminal
  (only on POSIX for the moment) and use that to better display
  output messages. Work is ongoing, so some messages will not
  be optimal yet. The terminal width can be overridden with the
  new `--terminal-width` command-line option (this works even on
  non-POSIX).
* Passing non local packages as targets to `stack ghci` will now
  cause them to be used as `-package` args along with package
  hiding.
* Detect when user changed Cabal file instead of `package.yaml`. This
  was implemented upstream in Hpack. See
  [#3383](https://github.com/commercialhaskell/stack/issues/3383).
* Automatically run `autoreconf -i` as necessary when a `configure`
  script is missing. See
  [#3534](https://github.com/commercialhaskell/stack/issues/3534)
* GHC bindists can now be identified by their SHA256 checksum in addition to
  their SHA1 checksum, allowing for more security in download.
* For filesystem setup-info paths, it's no longer assumed that the
  directory is writable, instead a temp dir is used.  See
  [#3188](https://github.com/commercialhaskell/stack/issues/3188).

Bug fixes:

* `stack hoogle` correctly generates Hoogle databases. See:
  [#3362](https://github.com/commercialhaskell/stack/issues/3362)
* `stack --docker-help` is now clearer about --docker implying
   system-ghc: true, rather than both --docker and --no-docker.
* `stack haddock` now includes package names for all modules in the
   Haddock index page. See:
  [#2886](https://github.com/commercialhaskell/stack/issues/2886)
* Fixed an issue where Stack wouldn't detect missing Docker images
  properly with newer Docker versions.
  [#3171](https://github.com/commercialhaskell/stack/pull/3171)
* Previously, Cabal files with just test-suite could cause build to fail
  ([#2862](https://github.com/commercialhaskell/stack/issues/2862))
* If an invalid snapshot file has been detected (usually due to
  mismatched hashes), Stack will delete the downloaded file and
  recommend either retrying or filing an issue upstream. See
  [#3319](https://github.com/commercialhaskell/stack/issues/3319).
* Modified the flag parser within Stack to match the behavior of
  Cabal's flag parser, which allows multiple sequential dashes. See
  [#3345](https://github.com/commercialhaskell/stack/issues/3345)
* Now clears the hackage index cache if it is older than the
  downloaded index.  Fixes potential issue if Stack was interrupted when
  updating index.
  See [#3033](https://github.com/commercialhaskell/stack/issues/3033)
* The Stack install script now respects the `-d` option.
  See [#3366](https://github.com/commercialhaskell/stack/pull/3366).
* `stack script` can now handle relative paths to source files.
  See [#3372](https://github.com/commercialhaskell/stack/issues/3372).
* Fixes explanation of why a target is needed by the build plan, when the
  target is an extra-dep from the commandline.
  See [#3378](https://github.com/commercialhaskell/stack/issues/3378).
* Previously, if you delete a yaml file from ~/.stack/build-plan, it would
  trust the etag and not re-download.  Fixed in this version.
* Invoking `stack --docker` in parallel now correctly locks the sqlite database.
  See [#3400](https://github.com/commercialhaskell/stack/issues/3400).
* docs.haskellstack.org RTD documentation search is replaced by the mkdocs
  search. Please see
  [#3376](https://github.com/commercialhaskell/stack/issues/3376).
* `stack clean` now works with nix.  See
  [#3468](https://github.com/commercialhaskell/stack/issues/3376).
* `stack build --only-dependencies` no longer builds local project packages
  that are depended on. See
  [#3476](https://github.com/commercialhaskell/stack/issues/3476).
* Properly handle relative paths stored in the precompiled cache files. See
  [#3431](https://github.com/commercialhaskell/stack/issues/3431).
* In some cases, Cabal does not realize that it needs to reconfigure, and must
  be told to do so automatically. This would manifest as a "shadowed
  dependency" error message. We now force a reconfigure whenever a dependency is
  built, even if the package ID remained the same. See
  [#2781](https://github.com/commercialhaskell/stack/issues/2781).
* When `--pvp-bounds` is enabled for sdist or upload, internal
  dependencies could cause errors when uploaded to hackage.  This is
  fixed, see [#3290](https://github.com/commercialhaskell/stack/issues/3290)
* Fixes a bug where nonexistent hackage versions would cause Stack to
  suggest the same package name, without giving version info. See
  [#3562](https://github.com/commercialhaskell/stack/issues/3562)
* Fixes a bug that has existed since 1.5.0, where
  `stack setup --upgrade-cabal` would say that Cabal is already the latest
  version, when it wasn't.
* Ensure that an `extra-dep` from a local directory is not treated as
  a `$locals` for GHC options purposes. See
  [#3574](https://github.com/commercialhaskell/stack/issues/3574).
* Building all executables only happens once instead of every
  time. See
  [#3229](https://github.com/commercialhaskell/stack/issues/3229) for
  more info.

## 1.5.1 - 2017-08-05

Bug fixes:

* Stack eagerly tries to parse all Cabal files related to a
  snapshot. Starting with Stackage Nightly 2017-07-31, snapshots are
  using GHC 8.2.1, and the `ghc.cabal` file implicitly referenced uses
  the (not yet supported) Cabal 2.0 file format. Future releases of
  Stack will both be less eager about Cabal file parsing and support
  Cabal 2.0. This patch simply bypasses the error for invalid parsing.

## 1.5.0 - 2017-07-25

Behavior changes:

* `stack profile` and `stack trace` now add their extra RTS arguments for
  benchmarks and tests to the beginning of the args, instead of the end.
  See [#2399](https://github.com/commercialhaskell/stack/issues/2399)
* Support for Git-based indices has been removed.

Other enhancements:

* `stack setup` allow to control options passed to ghcjs-boot with
  `--ghcjs-boot-options` (one word at a time) and `--[no-]ghcjs-boot-clean`
* `stack setup` now accepts a `--install-cabal VERSION` option which
  will install a specific version of the Cabal library globally.
* Updates to store-0.4.1, which has improved performance and better error
  reporting for version tags.  A side-effect of this is that all of
  stack's binary caches will be invalidated.
* `stack solver` will now warn about unexpected `cabal-install` versions.
  See [#3044](https://github.com/commercialhaskell/stack/issues/3044)
* Upstream packages unpacked to a temp dir are now deleted as soon as
  possible to avoid running out of space in `/tmp`.
  See [#3018](https://github.com/commercialhaskell/stack/issues/3018)
* Add short synonyms for `test-arguments` and `benchmark-arguments` options.
* Adds `STACK_WORK` environment variable, to specify work dir.
  See [#3063](https://github.com/commercialhaskell/stack/issues/3063)
* Can now use relative paths for `extra-include-dirs` and `extra-lib-dirs`.
  See [#2830](https://github.com/commercialhaskell/stack/issues/2830)
* Improved bash completion for many options, including `--ghc-options`,
  `--flag`, targets, and project executables for `exec`.
* `--haddock-arguments` is actually used now when `haddock` is invoked
  during documentation generation.
* `--[no-]haddock-hyperlink-source` flag added which allows toggling
  of sources being included in Haddock output.
  See [#3099](https://github.com/commercialhaskell/stack/issues/3099)
* `stack ghci` will now skip building all local targets, even if they have
  downstream deps, as long as it's registered in the DB.
* The `pvp-bounds` feature now supports adding `-revision` to the end of each
  value, e.g. `pvp-bounds: both-revision`. This means that, when uploading to
  Hackage, Stack will first upload your tarball with an unmodified Cabal file,
  and then upload a Cabal file revision with the PVP bounds added. This can be
  useful - especially combined with the
  [Stackage no-revisions feature](http://www.snoyman.com/blog/2017/04/stackages-no-revisions-field) - as
  a method to ensure PVP compliance without having to proactively fix bounds
  issues for Stackage maintenance.
* Expose a `save-hackage-creds` configuration option
* On GHC <= 7.8, filters out spurious linker warnings on windows
  See [#3127](https://github.com/commercialhaskell/stack/pull/3127)
* Better error messages when creating or building packages which alias
  wired-in packages. See
  [#3172](https://github.com/commercialhaskell/stack/issues/3172).
* MinGW bin folder now is searched for dynamic libraries. See
  [#3126](https://github.com/commercialhaskell/stack/issues/3126)
* When using Nix, nix-shell now depends always on git to prevent runtime errors
  while fetching metadata
* Experimental: The `stack unpack` command now accepts a form where an explicit
  Hackage revision hash is specified, e.g.
  `stack unpack foo-1.2.3@gitsha1:deadbeef`. Note that Stack will likely move
  towards a different hash format in the future.
* Binary "stack upgrade" will now warn if the installed executable is not
  on the PATH or shadowed by another entry.
* Allow running tests on tarball created by sdist and upload
  [#717](https://github.com/commercialhaskell/stack/issues/717).

Bug fixes:

* Fixes case where `stack build --profile` might not cause executables /
  tests / benchmarks to be rebuilt.
  See [#2984](https://github.com/commercialhaskell/stack/issues/2984)
* `stack ghci file.hs` now loads the file even if it isn't part of
  your project.
* `stack clean --full` now works when docker is enabled.
  See [#2010](https://github.com/commercialhaskell/stack/issues/2010)
* Fixes an issue where cyclic deps can cause benchmarks or tests to be run
  before they are built.
  See [#2153](https://github.com/commercialhaskell/stack/issues/2153)
* Fixes `stack build --file-watch` in cases where a directory is removed
  See [#1838](https://github.com/commercialhaskell/stack/issues/1838)
* Fixes `stack dot` and `stack list-dependencies` to use info from the
  package database for wired-in-packages (ghc, base, etc).
  See [#3084](https://github.com/commercialhaskell/stack/issues/3084)
* Fixes `stack --docker build` when user is part of libvirt/libvirtd
  groups on Ubuntu Yakkety (16.10).
  See [#3092](https://github.com/commercialhaskell/stack/issues/3092)
* Switching a package between extra-dep and local package now forces
  rebuild (previously it wouldn't if versions were the same).
  See [#2147](https://github.com/commercialhaskell/stack/issues/2147)
* `stack upload` no longer reveals your password when you type it on
  MinTTY-based Windows shells, such as Cygwin and MSYS2.
  See [#3142](https://github.com/commercialhaskell/stack/issues/3142)
* `stack script`'s import parser will now properly parse files that
  have Windows-style line endings (CRLF)


## 1.4.0 - 2017-03-15

Release notes:

* Docker images:
  [fpco/stack-full](https://hub.docker.com/r/fpco/stack-full/) and
  [fpco/stack-run](https://hub.docker.com/r/fpco/stack-run/)
  are no longer being built for LTS 8.0 and above.
  [fpco/stack-build](https://hub.docker.com/r/fpco/stack-build/)
  images continue to be built with a
  [simplified process](https://github.com/commercialhaskell/stack/tree/master/etc/dockerfiles/stack-build).
  [#624](https://github.com/commercialhaskell/stack/issues/624)

Major changes:

* A new command, `script`, has been added, intended to make the script
  interpreter workflow more reliable, easier to use, and more
  efficient. This command forces the user to provide a `--resolver`
  value, ignores all config files for more reproducible results, and
  optimizes the existing package check to make the common case of all
  packages already being present much faster. This mode does require
  that all packages be present in a snapshot, however.
  [#2805](https://github.com/commercialhaskell/stack/issues/2805)

Behavior changes:

* The default package metadata backend has been changed from Git to
  the 01-index.tar.gz file, from the hackage-security project. This is
  intended to address some download speed issues from GitHub for
  people in certain geographic regions. There is now full support for
  checking out specific Cabal file revisions from downloaded tarballs
  as well. If you manually specify a package index with only a Git
  URL, Git will still be used. See
  [#2780](https://github.com/commercialhaskell/stack/issues/2780)
* When you provide the `--resolver` argument to the `stack unpack`
  command, any packages passed in by name only will be looked up in
  the given snapshot instead of taking the latest version. For
  example, `stack --resolver lts-7.14 unpack mtl` will get version
  2.2.1 of `mtl`, regardless of the latest version available in the
  package indices. This will also force the same Cabal file revision
  to be used as is specified in the snapshot.

    Unpacking via a package identifier (e.g. `stack --resolver lts-7.14
    unpack mtl-2.2.1`) will ignore any settings in the snapshot and take
    the most recent revision.

    For backwards compatibility with tools relying on the presence of a
    `00-index.tar`, Stack will copy the `01-index.tar` file to
    `00-index.tar`. Note, however, that these files are different; most
    importantly, 00-index contains only the newest revisions of Cabal
    files, while 01-index contains all versions. You may still need to
    update your tooling.
* Passing `--(no-)nix-*` options now no longer implies `--nix`, except for
  `--nix-pure`, so that the user preference whether or not to use Nix is
  honored even in the presence of options that change the Nix behavior.

Other enhancements:

* Internal cleanup: configuration types are now based much more on lenses
* `stack build` and related commands now allow the user to disable debug symbol
  stripping with new `--no-strip`, `--no-library-stripping`, and
  `--no-executable-shipping` flags, closing
  [#877](https://github.com/commercialhaskell/stack/issues/877). Also turned
  error message for missing targets more readable
  ([#2384](https://github.com/commercialhaskell/stack/issues/2384))
* `stack haddock` now shows index.html paths when documentation is already up to
  date. Resolved [#781](https://github.com/commercialhaskell/stack/issues/781)
* Respects the `custom-setup` field introduced in Cabal 1.24. This supercedes
  any `explicit-setup-deps` settings in your `stack.yaml` and trusts the
  package's Cabal file to explicitly state all its dependencies.
* If system package installation fails, `get-stack.sh` will fail as well. Also
  shows warning suggesting to run `apt-get update` or similar, depending on the
  OS.
  ([#2898](https://github.com/commercialhaskell/stack/issues/2898))
* When `stack ghci` is run with a config with no packages (e.g. global project),
  it will now look for source files in the current work dir.
  ([#2878](https://github.com/commercialhaskell/stack/issues/2878))
* Bump to Hpack 0.17.0 to allow `custom-setup` and `!include "..."` in
  `package.yaml`.
* The script interpreter will now output error logging.  In particular,
  this means it will output info about plan construction errors.
  ([#2879](https://github.com/commercialhaskell/stack/issues/2879))
* `stack ghci` now takes `--flag` and `--ghc-options` again (inadvertently
  removed in 1.3.0).
  ([#2986](https://github.com/commercialhaskell/stack/issues/2986))
* `stack exec` now takes `--rts-options` which passes the given arguments inside
  of `+RTS ... args .. -RTS` to the executable. This works around Stack itself
  consuming the RTS flags on Windows.
  ([#2640](https://github.com/commercialhaskell/stack/issues/2640))
* Upgraded `http-client-tls` version, which now offers support for the
  `socks5://` and `socks5h://` values in the `http_proxy` and `https_proxy`
  environment variables.

Bug fixes:

* Bump to Hpack 0.16.0 to avoid character encoding issues when reading and
  writing on non-UTF8 systems.
* `stack ghci` will no longer ignore hsSourceDirs that contain `..`.
  ([#2895](https://github.com/commercialhaskell/stack/issues/2895))
* `stack list-dependencies --license` now works for wired-in-packages,
  like base. ([#2871](https://github.com/commercialhaskell/stack/issues/2871))
* `stack setup` now correctly indicates when it uses system ghc
  ([#2963](https://github.com/commercialhaskell/stack/issues/2963))
* Fix to `stack config set`, in 1.3.2 it always applied to
  the global project.
  ([#2709](https://github.com/commercialhaskell/stack/issues/2709))
* Previously, Cabal files without exe or lib would fail on the "copy" step.
  ([#2862](https://github.com/commercialhaskell/stack/issues/2862))
* `stack upgrade --git` now works properly.  Workaround for affected
  versions (>= 1.3.0) is to instead run `stack upgrade --git --source-only`.
  ([#2977](https://github.com/commercialhaskell/stack/issues/2977))
* Added support for GHC 8's slightly different warning format for
  dumping warnings from logs.
* Work around a bug in Cabal/GHC in which package IDs are not unique
  for different source code, leading to Stack not always rebuilding
  packages depending on local packages which have
  changed. ([#2904](https://github.com/commercialhaskell/stack/issues/2904))

## 1.3.2 - 2016-12-27

Bug fixes:

* `stack config set` can now be used without a compiler installed
  [#2852](https://github.com/commercialhaskell/stack/issues/2852).
* `get-stack.sh` now installs correct binary on ARM for generic linux and
  raspbian, closing
  [#2856](https://github.com/commercialhaskell/stack/issues/2856).
* Correct the testing of whether a package database exists by checking
  for the `package.cache` file itself instead of the containing
  directory.
* Revert a change in the previous release which made it impossible to
  set local extra-dep packages as targets. This was overkill; we
  really only wanted to disable their test suites, which was already
  handled by a later
  patch. [#2849](https://github.com/commercialhaskell/stack/issues/2849)
* `stack new` always treats templates as being UTF-8 encoding,
  ignoring locale settings on a local machine. See
  [Yesod mailing list discussion](https://groups.google.com/d/msg/yesodweb/ZyWLsJOtY0c/aejf9E7rCAAJ)

## 1.3.0 - 2016-12-12

Release notes:

* For the _next_ Stack release after this one, we are planning
  changes to our Linux releases, including dropping our Ubuntu,
  Debian, CentOS, and Fedora package repositories and switching to
  statically linked binaries. See
  [#2534](https://github.com/commercialhaskell/stack/issues/2534).
  Note that upgrading without a package manager has gotten easier
  with new binary upgrade support in `stack upgrade` (see the Major
  Changes section below for more information). In addition, the
  get.haskellstack.org script no longer installs from Ubuntu,
  Debian, CentOS, or Fedora package repositories. Instead it places
  a generic binary in /usr/local/bin.

Major changes:

* Stack will now always use its own GHC installation, even when a suitable GHC
  installation is available on the PATH. To get the old behaviour, use
  the `--system-ghc` flag or run `stack config set system-ghc --global true`.
  Docker- and Nix-enabled projects continue to use the GHC installations
  in their environment by default.

    NB: Scripts that previously used Stack in combination with a system GHC
    installation should now include a `stack setup` line or use the
    `--install-ghc` flag.
    [#2221](https://github.com/commercialhaskell/stack/issues/2221)

* `stack ghci` now defaults to skipping the build of target packages, because
  support has been added for invoking "initial build steps", which create
  autogen files and run preprocessors. The `--no-build` flag is now deprecated
  because it should no longer be necessary. See
  [#1364](https://github.com/commercialhaskell/stack/issues/1364)

* Stack is now capable of doing binary upgrades instead of always
  recompiling a new version from source. Running `stack upgrade` will
  now default to downloading a binary version of Stack from the most
  recent release, if one is available. See `stack upgrade --help` for
  more options.
  [#1238](https://github.com/commercialhaskell/stack/issues/1238)

Behavior changes:

* Passing `--resolver X` with a Stack command which forces creation of a global
  project config, will pass resolver X into the initial config.
  See [#2579](https://github.com/commercialhaskell/stack/issues/2229).

* Switch the "Run from outside project" messages to debug-level, to
  avoid spamming users in the normal case of non-project usage

* If a remote package is specified (such as a Git repo) without an explicit
  `extra-dep` setting, a warning is given to the user to provide one
  explicitly.

Other enhancements:

* `stack haddock` now supports `--haddock-internal`. See
  [#2229](https://github.com/commercialhaskell/stack/issues/2229)
* Add support for `system-ghc` and `install-ghc` fields to `stack config set`
  command.
* Add `ghc-build` option to override autodetected GHC build to use (e.g. gmp4,
  tinfo6, nopie) on Linux.
* `stack setup` detects systems where gcc enables PIE by default (such as Ubuntu
  16.10 and Hardened Gentoo) and adjusts the GHC `configure` options
  accordingly. [#2542](https://github.com/commercialhaskell/stack/issues/2542)
* Upload to Hackage with HTTP digest instead of HTTP basic.
* Make `stack list-dependencies` understand all of the `stack dot` options too.
* Add the ability for `stack list-dependencies` to list dependency licenses by
  passing the `--license` flag.
* Dump logs that contain warnings for any local non-dependency packages
  [#2545](https://github.com/commercialhaskell/stack/issues/2545)
* Add the `dump-logs` config option and `--dump-logs` command line
  option to get full build output on the
  console. [#426](https://github.com/commercialhaskell/stack/issues/426)
* Add the `--open` option to "stack hpc report" command, causing the report to
  be opened in the browser.
* The `stack config set` command now accepts a `--global` flag for suitable
  fields which causes it to modify the global user configuration
  (`~/.stack/config.yaml`) instead of the project configuration.
  [#2675](https://github.com/commercialhaskell/stack/pull/2675)
* Information on the latest available snapshots is now downloaded from S3
  instead of stackage.org, increasing reliability in case of stackage.org
  outages. [#2653](https://github.com/commercialhaskell/stack/pull/2653)
* `stack dot` and `stack list-dependencies` now take targets and flags.
  [#1919](https://github.com/commercialhaskell/stack/issues/1919)
* Deprecate `stack setup --stack-setup-yaml` for `--setup-info-yaml` based
  on discussion in
  [#2647](https://github.com/commercialhaskell/stack/issues/2647).
* The `--main-is` flag for GHCI now implies the TARGET, fixing
  [#1845](https://github.com/commercialhaskell/stack/issues/1845).
* `stack ghci` no longer takes all build options, as many weren't useful
  [#2199](https://github.com/commercialhaskell/stack/issues/2199)
* `--no-time-in-log` option, to make verbose logs more diffable
  [#2727](https://github.com/commercialhaskell/stack/issues/2727)
* `--color` option added to override auto-detection of ANSI support
  [#2725](https://github.com/commercialhaskell/stack/issues/2725)
* Missing extra-deps are now warned about, adding a degree of typo detection
  [#1521](https://github.com/commercialhaskell/stack/issues/1521)
* No longer warns about missing build-tools if they are on the PATH.
  [#2235](https://github.com/commercialhaskell/stack/issues/2235)
* Replace enclosed-exceptions with safe-exceptions.
  [#2768](https://github.com/commercialhaskell/stack/issues/2768)
* The install location for GHC and other programs can now be configured with the
  `local-programs-path` option in `config.yaml`.
  [#1644](https://github.com/commercialhaskell/stack/issues/1644)
* Added option to add nix dependencies as nix GC roots
* Proper pid 1 (init) process for `stack exec` with Docker
* Dump build logs if they contain warnings.
  [#2545](https://github.com/commercialhaskell/stack/issues/2545)
* Docker: redirect stdout of `docker pull` to stderr so that
  it will not interfere with output of other commands.
* Nix & docker can be activated at the same time, in order to run Stack in a
  nix-shell in a container, preferably from an image already containing the nix
  dependencies in its /nix/store
* Stack/nix: Dependencies can be added as nix GC roots, so they are not removed
  when running `nix-collect-garbage`

Bug fixes:

* Fixed a gnarly bug where programs and package tarballs sometimes have
  corrupted downloads. See
  [#2657](https://github.com/commercialhaskell/stack/issues/2568).
* Add proper support for non-ASCII characters in file paths for the `sdist`
  command. See [#2549](https://github.com/commercialhaskell/stack/issues/2549)
* Never treat `extra-dep` local packages as targets. This ensures
  things like test suites are not run for these packages, and that
  build output is not hidden due to their presence.
* Fix a resource leak in `sinkProcessStderrStdout` which could affect
  much of the codebase, in particular copying precompiled
  packages. [#1979](https://github.com/commercialhaskell/stack/issues/1979)
* Docker: ensure that interrupted extraction process does not cause corrupt file
  when downloading a Docker-compatible Stack executable
  [#2568](https://github.com/commercialhaskell/stack/issues/2568)
* Fixed running `stack hpc report` on package targets.
  [#2664](https://github.com/commercialhaskell/stack/issues/2664)
* Fix a long-standing performance regression where Stack would parse the
  `.dump-hi` files of the library components of local packages twice.
  [#2658](https://github.com/commercialhaskell/stack/pull/2658)
* Fixed a regression in "stack ghci --no-load", where it would prompt for a main
  module to load. [#2603](https://github.com/commercialhaskell/stack/pull/2603)
* Build Setup.hs files with the threaded RTS, mirroring the behavior of
  `cabal-install` and enabling more complex build systems in those files.
* Fixed a bug in passing along `--ghc-options` to ghcjs.  They were being
  provided as `--ghc-options` to Cabal, when it needs to be `--ghcjs-options`.
  [#2714](https://github.com/commercialhaskell/stack/issues/2714)
* Launch Docker from the project root regardless of the working
  directory Stack is invoked from. This means paths relative to the project root
  (e.g. environment files) can be specified in `stack.yaml`'s docker `run-args`.
* `stack setup --reinstall` now behaves as expected.
  [#2554](https://github.com/commercialhaskell/stack/issues/2554)

## 1.2.0 - 2016-09-16

Release notes:

* On many Un*x systems, Stack can now be installed with a simple
  one-liner:

        wget -qO- https://get.haskellstack.org/ | sh

* The fix for
  [#2175](https://github.com/commercialhaskell/stack/issues/2175)
  entails that Stack must perform a full clone of a large Git repo of
  Hackage meta-information. The total download size is about 200 MB.
  Please be aware of this when upgrading your Stack installation.

* If you use Mac OS X, you may want to delay upgrading to macOS Sierra as there
  are reports of GHC panics when building some packages (including Stack
  itself). See [#2577](https://github.com/commercialhaskell/stack/issues/2577)

* This version of Stack does not build on ARM or PowerPC systems (see
  [store#37](https://github.com/fpco/store/issues/37)).  Please stay with
  version 1.1.2 for now on those architectures.  This will be rectified soon!

* We are now releasing a statically linked Stack binary for
  [64-bit Linux](https://get.haskellstack.org/stable/linux-x86_64-static.tar.gz).
  Please try it and let us know if you run into any trouble on your platform.

* We are planning some changes to our Linux releases, including dropping our
  Ubuntu, Debian, CentOS, and Fedora package repositories and switching to
  statically linked binaries.  We would value your feedback in
  [#2534](https://github.com/commercialhaskell/stack/issues/2534).

Major changes:

* Add `stack hoogle` command.
  [#55](https://github.com/commercialhaskell/stack/issues/55)
* Support for absolute file path in `url` field of `setup-info` or
  `--ghc-bindist`
* Add support for rendering GHCi scripts targeting different GHCi like
  applications
  [#2457](https://github.com/commercialhaskell/stack/pull/2457)

Behavior changes:

* Remove `stack ide start` and `stack ide load-targets` commands.
  [#2178](https://github.com/commercialhaskell/stack/issues/2178)
* Support .buildinfo files in `stack ghci`.
  [#2242](https://github.com/commercialhaskell/stack/pull/2242)
* Support -ferror-spans syntax in GHC error messages.
* Avoid unpacking ghc to `/tmp`
  [#996](https://github.com/commercialhaskell/stack/issues/996)
* The Linux `gmp4` GHC bindist is no longer considered a full-fledged GHC
  variant and can no longer be specified using the `ghc-variant` option,
  and instead is treated more like a slightly different platform.

Other enhancements:

* Use the `store` package for binary serialization of most caches.
* Only require minor version match for Docker Stack exe.
  This way, we can make patch releases for version bounds and similar
  build issues without needing to upload new binaries for Docker.
* Stack/Nix: Passes the right ghc derivation as an argument to the `shell.nix`
  when a custom `shell.nix` is used. See
  [#2243](https://github.com/commercialhaskell/stack/issues/2243)
* Stack/Nix: Sets `LD_LIBRARY_PATH` so packages using C libs for Template
  Haskell can work (See _e.g._
  [this HaskellR issue](https://github.com/tweag/HaskellR/issues/253))
* Parse CLI arguments and configuration files into less permissive types,
  improving error messages for bad inputs.
  [#2267](https://github.com/commercialhaskell/stack/issues/2267)
* Add the ability to explicitly specify a gcc executable.
  [#593](https://github.com/commercialhaskell/stack/issues/593)
* Nix: No longer uses LTS mirroring in nixpkgs. Gives to nix-shell a derivation
  like `haskell.compiler.ghc801`
  See [#2259](https://github.com/commercialhaskell/stack/issues/2259)
* Perform some subprocesses during setup concurrently, slightly speeding up most
  commands. [#2346](https://github.com/commercialhaskell/stack/pull/2346)
* `stack setup` no longer unpacks to the system temp dir on posix systems.
  [#996](https://github.com/commercialhaskell/stack/issues/996)
* `stack setup` detects libtinfo6 and ncurses6 and can download alternate GHC
  bindists [#257](https://github.com/commercialhaskell/stack/issues/257)
  [#2302](https://github.com/commercialhaskell/stack/issues/2302).
* `stack setup` detects Linux ARMv7 downloads appropriate GHC bindist
  [#2103](https://github.com/commercialhaskell/stack/issues/2103)
* Custom `stack` binaries list dependency versions in output for `--version`.
  See [#2222](https://github.com/commercialhaskell/stack/issues/2222)
  and [#2450](https://github.com/commercialhaskell/stack/issues/2450).
* Use a pretty printer to output dependency resolution errors.
  [#1912](https://github.com/commercialhaskell/stack/issues/1912)
* Remove the `--os` flag
  [#2227](https://github.com/commercialhaskell/stack/issues/2227)
* Add 'netbase' and 'ca-certificates' as dependency for .deb packages.
  [#2293](https://github.com/commercialhaskell/stack/issues/2293).
* Add `stack ide targets` command.
* Enhance debug logging with subprocess timings.
* Pretty-print YAML parse errors
  [#2374](https://github.com/commercialhaskell/stack/issues/2374)
* Clarify confusing `stack setup` output
  [#2314](https://github.com/commercialhaskell/stack/issues/2314)
* Delete `Stack.Types` multimodule to improve build times
  [#2405](https://github.com/commercialhaskell/stack/issues/2405)
* Remove spurious newlines in build logs
  [#2418](https://github.com/commercialhaskell/stack/issues/2418)
* Interpreter: Provide a way to hide implicit packages
  [#1208](https://github.com/commercialhaskell/stack/issues/1208)
* Check executability in exec lookup
  [#2489](https://github.com/commercialhaskell/stack/issues/2489)

Bug fixes:

* Fix Cabal warning about use of a deprecated Cabal flag
  [#2350](https://github.com/commercialhaskell/stack/issues/2350)
* Support most executable extensions on Windows
  [#2225](https://github.com/commercialhaskell/stack/issues/2225)
* Detect resolver change in `stack solver`
  [#2252](https://github.com/commercialhaskell/stack/issues/2252)
* Fix a bug in docker image creation where the wrong base image was
  selected
  [#2376](https://github.com/commercialhaskell/stack/issues/2376)
* Ignore special entries when unpacking tarballs
  [#2361](https://github.com/commercialhaskell/stack/issues/2361)
* Fixes src directory pollution of `style.css` and `highlight.js` with GHC 8's
  haddock [#2429](https://github.com/commercialhaskell/stack/issues/2429)
* Handle filepaths with spaces in `stack ghci`
  [#2266](https://github.com/commercialhaskell/stack/issues/2266)
* Apply ghc-options to snapshot packages
  [#2289](https://github.com/commercialhaskell/stack/issues/2289)
* `stack sdist`: Fix timestamp in tarball
  [#2394](https://github.com/commercialhaskell/stack/pull/2394)
* Allow global Stack arguments with a script
  [#2316](https://github.com/commercialhaskell/stack/issues/2316)
* Inconsistency between ToJSON and FromJSON instances of PackageLocation
  [#2412](https://github.com/commercialhaskell/stack/pull/2412)
* Perform Unicode normalization on filepaths
  [#1810](https://github.com/commercialhaskell/stack/issues/1810)
* Solver: always keep ghc wired-in as hard constraints
  [#2453](https://github.com/commercialhaskell/stack/issues/2453)
* Support OpenBSD's tar where possible, require GNU tar for xz support
  [#2283](https://github.com/commercialhaskell/stack/issues/2283)
* Fix using --coverage with Cabal-1.24
  [#2424](https://github.com/commercialhaskell/stack/issues/2424)
* When marking exe installed, remove old version
  [#2373](https://github.com/commercialhaskell/stack/issues/2373)
* Stop truncating `all-cabal-hashes` git repo
  [#2175](https://github.com/commercialhaskell/stack/issues/2175)
* Handle non-ASCII filenames on Windows
  [#2491](https://github.com/commercialhaskell/stack/issues/2491)
* Avoid using multiple versions of a package in script interpreter
  by passing package-id to ghc/runghc
  [#1957](https://github.com/commercialhaskell/stack/issues/1957)
* Only pre-load compiler version when using nix integration
  [#2459](https://github.com/commercialhaskell/stack/issues/2459)
* Solver: parse Cabal errors also on Windows
  [#2502](https://github.com/commercialhaskell/stack/issues/2502)
* Allow exec and ghci commands in interpreter mode.
  Scripts can now automatically open in the repl by using `exec ghci`
  instead of `runghc` in the shebang command.
  [#2510](https://github.com/commercialhaskell/stack/issues/2510)
* Now consider a package to be dirty when an extra-source-file is changed.
  See [#2040](https://github.com/commercialhaskell/stack/issues/2040)

## 1.1.2 - 2016-05-20

Release notes:

* Official FreeBSD binaries are
  [now available](http://docs.haskellstack.org/en/stable/install_and_upgrade/#freebsd)
  [#1253](https://github.com/commercialhaskell/stack/issues/1253).

Major changes:

* Extensible custom snapshots implemented. These allow you to define snapshots
which extend other snapshots. See
[#863](https://github.com/commercialhaskell/stack/issues/863). Local file custom
snapshots can now be safely updated without changing their name.  Remote custom
snapshots should still be treated as immutable.

Behavior changes:

* `stack path --compiler` was added in the last release, to yield a path to the
  compiler. Unfortunately, `--compiler` is a global option that is useful to use
  with `stack path`. The same functionality is now provided by `stack path
  --compiler-exe`. See
  [#2123](https://github.com/commercialhaskell/stack/issues/2123)
* For packages specified in terms of a git or hg repo, the hash used in the
  location has changed.  This means that existing downloads from older stack
  versions won't be used.  This is a side-effect of the fix to
  [#2133](https://github.com/commercialhaskell/stack/issues/2133)
* `stack upgrade` no longer pays attention to local `stack.yaml` files, just the
  global config and CLI options.
  [#1392](https://github.com/commercialhaskell/stack/issues/1392)
* `stack ghci` now uses `:add` instead of `:load`, making it potentially work
  better with user scripts. See
  [#1888](https://github.com/commercialhaskell/stack/issues/1888)

Other enhancements:

* Grab Cabal files via Git SHA to avoid regressions from Hackage revisions
  [#2070](https://github.com/commercialhaskell/stack/pull/2070)
* Custom snapshots now support `ghc-options`.
* Package git repos are now re-used rather than re-cloned. See
  [#1620](https://github.com/commercialhaskell/stack/issues/1620)
* `DESTDIR` is filtered from environment when installing GHC. See
  [#1460](https://github.com/commercialhaskell/stack/issues/1460)
* `stack haddock` now supports `--haddock-arguments`. See
  [#2144](https://github.com/commercialhaskell/stack/issues/2144)
* Signing: warn if GPG_TTY is not set as per `man gpg-agent`

Bug fixes:

* Now ignore project config when doing `stack init` or `stack new`. See
  [#2110](https://github.com/commercialhaskell/stack/issues/2110)
* Packages specified by git repo can now have submodules. See
  [#2133](https://github.com/commercialhaskell/stack/issues/2133)
* Fix of hackage index fetch retry. See re-opening of
  [#1418](https://github.com/commercialhaskell/stack/issues/1418#issuecomment-217633843)
* HPack now picks up changes to filesystem other than package.yaml.  See
  [#2051](https://github.com/commercialhaskell/stack/issues/2051)
* "stack solver" no longer suggests --omit-packages. See
  [#2031](https://github.com/commercialhaskell/stack/issues/2031)
* Fixed an issue with building Cabal's Setup.hs. See
  [#1356](https://github.com/commercialhaskell/stack/issues/1356)
* Package dirtiness now pays attention to deleted files. See
  [#1841](https://github.com/commercialhaskell/stack/issues/1841)
* `stack ghci` now uses `extra-lib-dirs` and `extra-include-dirs`. See
  [#1656](https://github.com/commercialhaskell/stack/issues/1656)
* Relative paths outside of source dir added via `qAddDependentFile` are now
  checked for dirtiness. See
  [#1982](https://github.com/commercialhaskell/stack/issues/1982)
* Signing: always use `--with-fingerprints`

## 1.1.0 - 2016-05-04

Release notes:

* Added Ubuntu 16.04 LTS (xenial) Apt repo.
* No longer uploading new versions to Fedora 21 repo.

Behavior changes:

* Snapshot packages are no longer built with executable profiling. See
  [#1179](https://github.com/commercialhaskell/stack/issues/1179).
* `stack init` now ignores symlinks when searching for Cabal files. It also now
  ignores any directory that begins with `.` (as well as `dist` dirs) - before
  it would only ignore `.git`, `.stack-work`, and `dist`.
* The Stack executable is no longer built with `-rtsopts`.  Before, when
  `-rtsopts` was enabled, Stack would process `+RTS` options even when intended
  for some other program, such as when used with `stack exec -- prog +RTS`.
  See [#2022](https://github.com/commercialhaskell/stack/issues/2022).
* The `stack path --ghc-paths` option is deprecated and renamed to `--programs`.
  `--compiler` is added, which points directly at the compiler used in
  the current project.  `--compiler-bin` points to the compiler's bin dir.
* For consistency with the `$STACK_ROOT` environment variable, the
  `stack path --global-stack-root` flag and the `global-stack-root` field
  in the output of `stack path` are being deprecated and replaced with the
  `stack-root` flag and output field.
  Additionally, the Stack root can now be specified via the
  `--stack-root` command-line flag. See
  [#1148](https://github.com/commercialhaskell/stack/issues/1148).
* `stack sig` GPG-related sub-commands were removed (folded into `upload` and
  `sdist`)
* GPG signing of packages while uploading to Hackage is now the default. Use
  `upload --no-signature` if you would rather not contribute your package
  signature. If you don't yet have a GPG keyset, read this
  [blog post on GPG keys](https://fpcomplete.com/blog/2016/05/stack-security-gnupg-keys).
  We can add a `stack.yaml` config setting to disable signing if some people
  desire it. We hope that people will sign. Later we will be adding GPG
  signature verification options.
* `stack build pkg-1.2.3` will now build even if the snapshot has a different
  package version - it is treated as an extra-dep. `stack build local-pkg-1.2.3`
  is an error even if the version number matches the local package
  [#2028](https://github.com/commercialhaskell/stack/issues/2028).
* Having a `nix:` section no longer implies enabling nix build. This allows the
  user to globally configure whether nix is used (unless the project overrides
  the default explicitly). See
  [#1924](https://github.com/commercialhaskell/stack/issues/1924).
* Remove deprecated valid-wanted field.
* Docker: mount home directory in container
  [#1949](https://github.com/commercialhaskell/stack/issues/1949).
* Deprecate `stack path --local-bin-path`; instead use `--local-bin`.
* `stack image`: allow absolute source paths for `add`.

Other enhancements:

* `stack haddock --open [PACKAGE]` opens the local haddocks in the browser.
* Fix too much rebuilding when enabling/disabling profiling flags.
* `stack build pkg-1.0` will now build `pkg-1.0` even if the snapshot specifies
  a different version (it introduces a temporary extra-dep)
* Experimental: Support for `--split-objs` added
  [#1284](https://github.com/commercialhaskell/stack/issues/1284).
* `git` packages with submodules are supported by passing the `--recursive`
  flag to `git clone`.
* When using [Hpack](https://github.com/sol/hpack), only regenerate Cabal files
  when Hpack files change.
* Hpack files can now be used in templates
* `stack ghci` now runs ghci as a separate process
  [#1306](https://github.com/commercialhaskell/stack/issues/1306)
* Retry when downloading snapshots and package indices
* Many build options are configurable now in `stack.yaml`:

  ~~~yaml
  build:
    library-profiling: true
    executable-profiling: true
    haddock: true
    haddock-deps: true
    copy-bins: true
    prefetch: true
    force-dirty: true
    keep-going: true
    test: true
    test-arguments:
      rerun-tests: true
      additional-args: ['-fprof']
      coverage: true
      no-run-tests: true
    bench: true
    benchmark-opts:
      benchmark-arguments: -O2
      no-run-benchmarks: true
    reconfigure: true
    cabal-verbose: true
  ~~~

* A number of URLs are now configurable, useful for firewalls. See
  [#1794](https://github.com/commercialhaskell/stack/issues/1884).
* Suggest causes when executables are missing.
* Allow `--omit-packages` even without `--solver`.
* Improve the generated `stack.yaml`.
* Improve ghci results after :load Main module collision with main file path.
* Only load the hackage index if necessary
  [#1883](https://github.com/commercialhaskell/stack/issues/1883),
  [#1892](https://github.com/commercialhaskell/stack/issues/1892).
* init: allow local packages to be deps of deps
  [#1965](https://github.com/commercialhaskell/stack/issues/1965).
* Always use full fingerprints from GPG
  [#1952](https://github.com/commercialhaskell/stack/issues/1952).
* Default to using `gpg2` and fall back to `gpg`
  [#1976](https://github.com/commercialhaskell/stack/issues/1976).
* Add a flag for --verbosity silent.
* Add `haddock --open` flag
  [#1396](https://github.com/commercialhaskell/stack/issues/1396).

Bug fixes:

* Package tarballs would fail to unpack.
  [#1884](https://github.com/commercialhaskell/stack/issues/1884).
* Fixed errant warnings about missing modules, after deleted and removed from
  Cabal file [#921](https://github.com/commercialhaskell/stack/issues/921)
  [#1805](https://github.com/commercialhaskell/stack/issues/1805).
* Now considers a package to dirty when the Hpack file is changed
  [#1819](https://github.com/commercialhaskell/stack/issues/1819).
* Nix: cancelling a Stack build now exits properly rather than dropping into a
  nix-shell [#1778](https://github.com/commercialhaskell/stack/issues/1778).
* `allow-newer: true` now causes `--exact-configuration` to be passed to Cabal.
  See [#1579](https://github.com/commercialhaskell/stack/issues/1579).
* `stack solver` no longer fails with `InvalidRelFile` for relative package
  paths including `..`. See
  [#1954](https://github.com/commercialhaskell/stack/issues/1954).
* Ignore emacs lock files when finding Cabal files
  [#1897](https://github.com/commercialhaskell/stack/issues/1897).
* Use lenient UTF-8 decode for build output
  [#1945](https://github.com/commercialhaskell/stack/issues/1945).
* Clear index cache whenever index updated
  [#1962](https://github.com/commercialhaskell/stack/issues/1962).
* Fix: Building a container image drops a .stack-work dir in the current working
  (sub)directory
  [#1975](https://github.com/commercialhaskell/stack/issues/1975).
* Fix: Rebuilding when disabling profiling
  [#2023](https://github.com/commercialhaskell/stack/issues/2023).

## 1.0.4.3 - 2016-04-07

Bug fixes:

* Don't delete contents of ~/.ssh when using `stack clean --full` with Docker
  enabled [#2000](https://github.com/commercialhaskell/stack/issues/2000)

## 1.0.4.2 - 2016-03-09

Build with `path-io-1.0.0`. There are no changes in behaviour from 1.0.4, so no
binaries are released for this version.

## 1.0.4.1 - 2016-02-21

Fixes build with `aeson-0.11.0.0`. There are no changes in behaviour from 1.0.4,
so no binaries are released for this version.

## 1.0.4 - 2016-02-20

Major changes:

* Some notable changes in `stack init`:
    * Overall it should now be able to initialize almost all existing Cabal
      packages out of the box as long as the package itself is consistently
      defined.
    * Choose the best possible snapshot and add extra-deps on top
      of a snapshot other than a compiler snapshot -
      [#1583](https://github.com/commercialhaskell/stack/pull/1583)
    * Automatically omit a package (`--omit-packages`) when it is compiler
      incompatible or when there are packages with conflicting dependency
      requirements. See
      [#1674](https://github.com/commercialhaskell/stack/pull/1674).
    * Some more changes for a better user experience. Please refer to
      the doc guide for details.
* Add support for Hpack, alternative package description format
  [#1679](https://github.com/commercialhaskell/stack/issues/1679)

Other enhancements:

* Docker: pass ~/.ssh and SSH auth socket into container, so that git repos
  work [#1358](https://github.com/commercialhaskell/stack/issues/1358).
* Docker: strip suffix from docker --version.
  [#1653](https://github.com/commercialhaskell/stack/issues/1653)
* Docker: pass USER and PWD environment variables into container.
* On each run, Stack will test the Stack root directory (~/.stack), and the
  project and package work directories (.stack-work) for whether they are
  owned by the current user and abort if they are not. This precaution can
  be disabled with the `--allow-different-user` flag or `allow-different-user`
  option in the global config (~/.stack/config.yaml).
  [#471](https://github.com/commercialhaskell/stack/issues/471)
* Added `stack clean --full` option for full working dir cleanup.
* YAML config: support Zip archives.
* Redownload build plan if parsing fails
  [#1702](https://github.com/commercialhaskell/stack/issues/1702).
* Give mustache templates access to a 'year' tag
  [#1716](https://github.com/commercialhaskell/stack/pull/1716).
* Have "stack ghci" warn about module name aliasing.
* Add "stack ghci --load-local-deps".
* Build Setup.hs with -rtsopts
  [#1687](https://github.com/commercialhaskell/stack/issues/1687).
* `stack init` accepts a list of directories.
* Add flag infos to DependencyPlanFailures (for better error output in case of
  flags) [#713](https://github.com/commercialhaskell/stack/issues/713)
* `stack new --bare` complains for overwrites, and add `--force` option
  [#1597](https://github.com/commercialhaskell/stack/issues/1597).

Bug fixes:

* Previously, `stack ghci` would fail with `cannot satisfy -package-id` when the
  implicit build step changes the package key of some dependency.
* Fix: Building with ghcjs: "ghc-pkg: Prelude.chr: bad argument: 2980338"
  [#1665](https://github.com/commercialhaskell/stack/issues/1665).
* Fix running test / bench with `--profile` / `--trace`.
* Fix: build progress counter is no longer visible
  [#1685](https://github.com/commercialhaskell/stack/issues/1685).
* Use "-RTS" w/ profiling to allow extra args
  [#1772](https://github.com/commercialhaskell/stack/issues/1772).
* Fix withUnpackedTarball7z to find name of srcDir after unpacking
  (fixes `stack setup` fails for ghcjs project on windows)
  [#1774](https://github.com/commercialhaskell/stack/issues/1774).
* Add space before auto-generated bench opts (makes profiling options work
  uniformly for applications and benchmark suites)
  [#1771](https://github.com/commercialhaskell/stack/issues/1771).
* Don't try to find plugin if it resembles flag.
* Setup.hs changes cause package dirtiness
  [#1711](https://github.com/commercialhaskell/stack/issues/1711).
* Send "stack templates" output to stdout
  [#1792](https://github.com/commercialhaskell/stack/issues/1792).

## 1.0.2 - 2016-01-18

Release notes:

- Arch Linux: Stack has been adopted into the
  [official community repository](https://www.archlinux.org/packages/community/x86_64/stack/),
  so we will no longer be updating the AUR with new versions. See the
  [install/upgrade guide](http://docs.haskellstack.org/en/stable/install_and_upgrade/#arch-linux)
  for current download instructions.

Major changes:

- `stack init` and `solver` overhaul
  [#1583](https://github.com/commercialhaskell/stack/pull/1583)

Other enhancements:

- Disable locale/codepage hacks when GHC >=7.10.3
  [#1552](https://github.com/commercialhaskell/stack/issues/1552)
- Specify multiple images to build for `stack image container`
  [docs](http://docs.haskellstack.org/en/stable/yaml_configuration/#image)
- Specify which executables to include in images for `stack image container`
  [docs](http://docs.haskellstack.org/en/stable/yaml_configuration/#image)
- Docker: pass supplementary groups and umask into container
- If git fetch fails wipe the directory and try again from scratch
  [#1418](https://github.com/commercialhaskell/stack/issues/1418)
- Warn if newly installed executables won't be available on the PATH
  [#1362](https://github.com/commercialhaskell/stack/issues/1362)
- `stack.yaml`: for `stack image container`, specify multiple images to
  generate, and which executables should be added to those images
- GHCI: add interactive Main selection
  [#1068](https://github.com/commercialhaskell/stack/issues/1068)
- Care less about the particular name of a GHCJS sdist folder
  [#1622](https://github.com/commercialhaskell/stack/issues/1622)
- Unified Enable/disable help messaging
  [#1613](https://github.com/commercialhaskell/stack/issues/1613)

Bug fixes:

- Don't share precompiled packages between GHC/platform variants and Docker
  [#1551](https://github.com/commercialhaskell/stack/issues/1551)
- Properly redownload corrupted downloads with the correct file size.
  [Mailing list discussion](https://groups.google.com/d/msg/haskell-stack/iVGDG5OHYxs/FjUrR5JsDQAJ)
- Gracefully handle invalid paths in error/warning messages
  [#1561](https://github.com/commercialhaskell/stack/issues/1561)
- Nix: select the correct GHC version corresponding to the snapshot
  even when an abstract resolver is passed via `--resolver` on the
  command-line.
  [#1641](https://github.com/commercialhaskell/stack/issues/1641)
- Fix: Stack does not allow using an external package from ghci
  [#1557](https://github.com/commercialhaskell/stack/issues/1557)
- Disable ambiguous global '--resolver' option for 'stack init'
  [#1531](https://github.com/commercialhaskell/stack/issues/1531)
- Obey `--no-nix` flag
- Fix: GHCJS Execute.hs: Non-exhaustive patterns in lambda
  [#1591](https://github.com/commercialhaskell/stack/issues/1591)
- Send file-watch and sticky logger messages to stderr
  [#1302](https://github.com/commercialhaskell/stack/issues/1302)
  [#1635](https://github.com/commercialhaskell/stack/issues/1635)
- Use globaldb path for querying Cabal version
  [#1647](https://github.com/commercialhaskell/stack/issues/1647)

## 1.0.0 - 2015-12-24

Release notes:

*  We're calling this version 1.0.0 in preparation for Stackage
   LTS 4.  Note, however, that this does not mean the code's API
   will be stable as this is primarily an end-user tool.

Enhancements:

* Added flag `--profile` flag: passed with `stack build`, it will
  enable profiling, and for `--bench` and `--test` it will generate a
  profiling report by passing `+RTS -p` to the executable(s). Great
  for using like `stack build --bench --profile` (remember that
  enabling profile will slow down your benchmarks by >4x). Run `stack
  build --bench` again to disable the profiling and get proper speeds
* Added flag `--trace` flag: just like `--profile`, it enables
  profiling, but instead of generating a report for `--bench` and
  `--test`, prints out a stack trace on exception. Great for using
  like `stack build --test --trace`
* Nix: all options can be overridden on command line
  [#1483](https://github.com/commercialhaskell/stack/issues/1483)
* Nix: build environments (shells) are now pure by default.
* Make verbosity silent by default in script interpreter mode
  [#1472](https://github.com/commercialhaskell/stack/issues/1472)
* Show a message when resetting git commit fails
  [#1453](https://github.com/commercialhaskell/stack/issues/1453)
* Improve Unicode handling in project/package names
  [#1337](https://github.com/commercialhaskell/stack/issues/1337)
* Fix ambiguity between a Stack command and a filename to execute (prefer
  `stack` subcommands)
  [#1471](https://github.com/commercialhaskell/stack/issues/1471)
* Support multi line interpreter directive comments
  [#1394](https://github.com/commercialhaskell/stack/issues/1394)
* Handle space separated pids in ghc-pkg dump (for GHC HEAD)
  [#1509](https://github.com/commercialhaskell/stack/issues/1509)
* Add ghci --no-package-hiding option
  [#1517](https://github.com/commercialhaskell/stack/issues/1517)
* `stack new` can download templates from URL
  [#1466](https://github.com/commercialhaskell/stack/issues/1466)

Bug fixes:

* Nix: `stack exec` options are passed properly to the Stack sub process
  [#1538](https://github.com/commercialhaskell/stack/issues/1538)
* Nix: specifying a shell-file works in any current working directory
  [#1547](https://github.com/commercialhaskell/stack/issues/1547)
* Nix: use `--resolver` argument
* Docker: fix missing image message and '--docker-auto-pull'
* No HTML escaping for "stack new" template params
  [#1475](https://github.com/commercialhaskell/stack/issues/1475)
* Set permissions for generated .ghci script
  [#1480](https://github.com/commercialhaskell/stack/issues/1480)
* Restrict commands allowed in interpreter mode
  [#1504](https://github.com/commercialhaskell/stack/issues/1504)
* `stack ghci` doesn't see preprocessed files for executables
  [#1347](https://github.com/commercialhaskell/stack/issues/1347)
* All test suites run even when only one is requested
  [#1550](https://github.com/commercialhaskell/stack/pull/1550)
* Edge cases in broken templates give odd errors
  [#1535](https://github.com/commercialhaskell/stack/issues/1535)
* Fix test coverage bug on windows

## 0.1.10.1 - 2015-12-13

Bug fixes:

* `stack image container` did not actually build an image
  [#1473](https://github.com/commercialhaskell/stack/issues/1473)

## 0.1.10.0 - 2015-12-04

Release notes:

* The Stack home page is now at [haskellstack.org](http://haskellstack.org),
  which shows the documentation rendered by readthedocs.org. Note: this
  has necessitated some changes to the links in the documentation's markdown
  source code, so please check the links on the website before submitting a PR
  to fix them.
* The locations of the
  [Ubuntu](http://docs.haskellstack.org/en/stable/install_and_upgrade/#ubuntu)
  and
  [Debian](http://docs.haskellstack.org/en/stable/install_and_upgrade/#debian)
  package repositories have changed to have correct URL semantics according to
  Debian's guidelines
  [#1378](https://github.com/commercialhaskell/stack/issues/1378). The old
  locations will continue to work for some months, but we suggest that you
  adjust your `/etc/apt/sources.list.d/fpco.list` to the new location to avoid
  future disruption.
* [openSUSE and SUSE Linux Enterprise](http://docs.haskellstack.org/en/stable/install_and_upgrade/#suse)
  packages are now available, thanks to [@mimi1vx](https://github.com/mimi1vx).
  Note: there will be some lag before these pick up new versions, as they are
  based on Stackage LTS.

Major changes:

* Support for building inside a Nix-shell providing system dependencies
  [#1285](https://github.com/commercialhaskell/stack/pull/1285)
* Add optional GPG signing on `stack upload --sign` or with
  `stack sig sign ...`

Other enhancements:

* Print latest applicable version of packages on conflicts
  [#508](https://github.com/commercialhaskell/stack/issues/508)
* Support for packages located in Mercurial repositories
  [#1397](https://github.com/commercialhaskell/stack/issues/1397)
* Only run benchmarks specified as build targets
  [#1412](https://github.com/commercialhaskell/stack/issues/1412)
* Support git-style executable fall-through (`stack something` executes
  `stack-something` if present)
  [#1433](https://github.com/commercialhaskell/stack/issues/1433)
* GHCi now loads intermediate dependencies
  [#584](https://github.com/commercialhaskell/stack/issues/584)
* `--work-dir` option for overriding `.stack-work`
  [#1178](https://github.com/commercialhaskell/stack/issues/1178)
* Support `detailed-0.9` tests
  [#1429](https://github.com/commercialhaskell/stack/issues/1429)
* Docker: improved POSIX signal proxying to containers
  [#547](https://github.com/commercialhaskell/stack/issues/547)

Bug fixes:

* Show absolute paths in error messages in multi-package builds
  [#1348](https://github.com/commercialhaskell/stack/issues/1348)
* Docker-built binaries and libraries in different path
  [#911](https://github.com/commercialhaskell/stack/issues/911)
  [#1367](https://github.com/commercialhaskell/stack/issues/1367)
* Docker: `--resolver` argument didn't effect selected image tag
* GHCi: Spaces in filepaths caused module loading issues
  [#1401](https://github.com/commercialhaskell/stack/issues/1401)
* GHCi: cpp-options in Cabal files weren't used
  [#1419](https://github.com/commercialhaskell/stack/issues/1419)
* Benchmarks couldn't be run independently of each other
  [#1412](https://github.com/commercialhaskell/stack/issues/1412)
* Send output of building setup to stderr
  [#1410](https://github.com/commercialhaskell/stack/issues/1410)

## 0.1.8.0 - 2015-11-20

Major changes:

* GHCJS can now be used with stackage snapshots via the new `compiler` field.
* Windows installers are now available:
  [download them here](http://docs.haskellstack.org/en/stable/install_and_upgrade/#windows)
  [#613](https://github.com/commercialhaskell/stack/issues/613)
* Docker integration works with non-FPComplete generated images
  [#531](https://github.com/commercialhaskell/stack/issues/531)

Other enhancements:

* Added an `allow-newer` config option
  [#922](https://github.com/commercialhaskell/stack/issues/922)
  [#770](https://github.com/commercialhaskell/stack/issues/770)
* When a Hackage revision invalidates a build plan in a snapshot, trust the
  snapshot [#770](https://github.com/commercialhaskell/stack/issues/770)
* Added a `stack config set resolver RESOLVER` command. Part of work on
  [#115](https://github.com/commercialhaskell/stack/issues/115)
* `stack setup` can now install GHCJS on windows. See
  [#1145](https://github.com/commercialhaskell/stack/issues/1145) and
  [#749](https://github.com/commercialhaskell/stack/issues/749)
* `stack hpc report` command added, which generates reports for HPC tix files
* `stack ghci` now accepts all the flags accepted by `stack build`. See
  [#1186](https://github.com/commercialhaskell/stack/issues/1186)
* `stack ghci` builds the project before launching GHCi. If the build fails,
  try to launch GHCi anyway. Use `stack ghci --no-build` option to disable
  [#1065](https://github.com/commercialhaskell/stack/issues/1065)
* `stack ghci` now detects and warns about various circumstances where it is
  liable to fail. See
  [#1270](https://github.com/commercialhaskell/stack/issues/1270)
* Added `require-docker-version` configuration option
* Packages will now usually be built along with their tests and benchmarks. See
  [#1166](https://github.com/commercialhaskell/stack/issues/1166)
* Relative `local-bin-path` paths will be relative to the project's root
  directory, not the current working directory.
  [#1340](https://github.com/commercialhaskell/stack/issues/1340)
* `stack clean` now takes an optional `[PACKAGE]` argument for use in
  multi-package projects. See
  [#583](https://github.com/commercialhaskell/stack/issues/583)
* Ignore cabal_macros.h as a dependency
  [#1195](https://github.com/commercialhaskell/stack/issues/1195)
* Pad timestamps and show local time in --verbose output
  [#1226](https://github.com/commercialhaskell/stack/issues/1226)
* GHCi: Import all modules after loading them
  [#995](https://github.com/commercialhaskell/stack/issues/995)
* Add subcommand aliases: `repl` for `ghci`, and `runhaskell` for `runghc`
  [#1241](https://github.com/commercialhaskell/stack/issues/1241)
* Add typo recommendations for unknown package identifiers
  [#158](https://github.com/commercialhaskell/stack/issues/158)
* Add `stack path --local-hpc-root` option
* Overhaul dependencies' haddocks copying
  [#1231](https://github.com/commercialhaskell/stack/issues/1231)
* Support for extra-package-dbs in 'stack ghci'
  [#1229](https://github.com/commercialhaskell/stack/pull/1229)
* `stack new` disallows package names with "words" consisting solely of numbers
  [#1336](https://github.com/commercialhaskell/stack/issues/1336)
* `stack build --fast` turns off optimizations
* Show progress while downloading package index
  [#1223](https://github.com/commercialhaskell/stack/issues/1223).

Bug fixes:

* Fix: Haddocks not copied for dependencies
  [#1105](https://github.com/commercialhaskell/stack/issues/1105)
* Fix: Global options did not work consistently after subcommand
  [#519](https://github.com/commercialhaskell/stack/issues/519)
* Fix: 'stack ghci' doesn't notice that a module got deleted
  [#1180](https://github.com/commercialhaskell/stack/issues/1180)
* Rebuild when Cabal file is changed
* Fix: Paths in GHC warnings not canonicalized, nor those for packages in
  subdirectories or outside the project root
  [#1259](https://github.com/commercialhaskell/stack/issues/1259)
* Fix: unlisted files in tests and benchmarks trigger extraneous second build
  [#838](https://github.com/commercialhaskell/stack/issues/838)

## 0.1.6.0 - 2015-10-15

Major changes:

* `stack setup` now supports building and booting GHCJS from source tarball.
* On Windows, build directories no longer display "pretty" information
  (like x86_64-windows/Cabal-1.22.4.0), but rather a hash of that
  content. The reason is to avoid the 260 character path limitation on
  Windows. See
  [#1027](https://github.com/commercialhaskell/stack/pull/1027)
* Rename config files and clarify their purposes
  [#969](https://github.com/commercialhaskell/stack/issues/969)
    * `~/.stack/stack.yaml` --> `~/.stack/config.yaml`
    * `~/.stack/global` --> `~/.stack/global-project`
    * `/etc/stack/config` --> `/etc/stack/config.yaml`
    * Old locations still supported, with deprecation warnings
* New command "stack eval CODE", which evaluates to "stack exec ghc -- -e CODE".

Other enhancements:

* No longer install `git` on Windows
  [#1046](https://github.com/commercialhaskell/stack/issues/1046). You
  can still get this behavior by running the following yourself:
  `stack exec -- pacman -Sy --noconfirm git`.
* Typing enter during --file-watch triggers a rebuild
  [#1023](https://github.com/commercialhaskell/stack/pull/1023)
* Use Haddock's `--hyperlinked-source` (crosslinked source), if available
  [#1070](https://github.com/commercialhaskell/stack/pull/1070)
* Use Stack-installed GHCs for `stack init --solver`
  [#1072](https://github.com/commercialhaskell/stack/issues/1072)
* Experimental: Add `stack query` command
  [#1087](https://github.com/commercialhaskell/stack/issues/1087)
* By default, Stack no longer rebuilds a package due to GHC options changes.
  This behavior can be tweaked with the `rebuild-ghc-options` setting.
  [#1089](https://github.com/commercialhaskell/stack/issues/1089)
* By default, ghc-options are applied to all local packages, not just targets.
  This behavior can be tweaked with the `apply-ghc-options` setting.
  [#1089](https://github.com/commercialhaskell/stack/issues/1089)
* Docker: download or override location of Stack executable to re-run in
  container [#974](https://github.com/commercialhaskell/stack/issues/974)
* Docker: when Docker Engine is remote, don't run containerized processes as
  host's UID/GID [#194](https://github.com/commercialhaskell/stack/issues/194)
* Docker: `set-user` option to enable/disable running containerized processes as
  host's UID/GID [#194](https://github.com/commercialhaskell/stack/issues/194)
* Custom Setup.hs files are now precompiled instead of interpreted. This should
  be a major performance win for certain edge cases (biggest example:
  [building Cabal itself](https://github.com/commercialhaskell/stack/issues/1041))
  while being either neutral or a minor slowdown for more common cases.
* `stack test --coverage` now also generates a unified coverage report for
  multiple test-suites / packages.  In the unified report, test-suites can
  contribute to the coverage of other packages.

Bug fixes:

* Ignore stack-built executables named `ghc`
  [#1052](https://github.com/commercialhaskell/stack/issues/1052)
* Fix quoting of output failed command line arguments
* Mark executable-only packages as installed when copied from cache
  [#1043](https://github.com/commercialhaskell/stack/pull/1043)
* Canonicalize temporary directory paths
  [#1047](https://github.com/commercialhaskell/stack/pull/1047)
* Put code page fix inside the build function itself
  [#1066](https://github.com/commercialhaskell/stack/issues/1066)
* Add `explicit-setup-deps` option
  [#1110](https://github.com/commercialhaskell/stack/issues/1110), and change
  the default to the old behavior of using any package in the global and
  snapshot database
  [#1025](https://github.com/commercialhaskell/stack/issues/1025)
* Precompiled cache checks full package IDs on Cabal < 1.22
  [#1103](https://github.com/commercialhaskell/stack/issues/1103)
* Pass -package-id to ghci
  [#867](https://github.com/commercialhaskell/stack/issues/867)
* Ignore global packages when copying precompiled packages
  [#1146](https://github.com/commercialhaskell/stack/issues/1146)

## 0.1.5.0 - 2015-09-24

Major changes:

* On Windows, we now use a full MSYS2 installation in place of the previous
  PortableGit. This gives you access to the pacman package manager for more
  easily installing libraries.
* Support for custom GHC binary distributions
  [#530](https://github.com/commercialhaskell/stack/issues/530)
    * `ghc-variant` option in `stack.yaml` to specify the variant (also
      `--ghc-variant` command-line option)
    * `setup-info` in `stack.yaml`, to specify where to download custom binary
      distributions (also `--ghc-bindist` command-line option)
    * Note: On systems with libgmp4 (aka `libgmp.so.3`), such as CentOS 6, you
      may need to re-run `stack setup` due to the centos6 GHC bindist being
      treated like a variant
* A new `--pvp-bounds` flag to the sdist and upload commands allows automatic
  adding of PVP upper and/or lower bounds to your dependencies

Other enhancements:

* Adapt to upcoming Cabal installed package identifier format change
  [#851](https://github.com/commercialhaskell/stack/issues/851)
* `stack setup` takes a `--stack-setup-yaml` argument
* `--file-watch` is more discerning about which files to rebuild for
  [#912](https://github.com/commercialhaskell/stack/issues/912)
* `stack path` now supports `--global-pkg-db` and `--ghc-package-path`
* `--reconfigure` flag
  [#914](https://github.com/commercialhaskell/stack/issues/914)
  [#946](https://github.com/commercialhaskell/stack/issues/946)
* Cached data is written with a checksum of its structure
  [#889](https://github.com/commercialhaskell/stack/issues/889)
* Fully removed `--optimizations` flag
* Added `--cabal-verbose` flag
* Added `--file-watch-poll` flag for polling instead of using filesystem events
  (useful for running tests in a Docker container while modifying code in the
  host environment. When code is injected into the container via a volume, the
  container won't propagate filesystem events).
* Give a preemptive error message when `-prof` is given as a GHC option
  [#1015](https://github.com/commercialhaskell/stack/issues/1015)
* Locking is now optional, and will be turned on by setting the `STACK_LOCK`
  environment variable to `true`
  [#950](https://github.com/commercialhaskell/stack/issues/950)
* Create default `stack.yaml` with documentation comments and commented out
  options [#226](https://github.com/commercialhaskell/stack/issues/226)
* Out of memory warning if Cabal exits with -9
  [#947](https://github.com/commercialhaskell/stack/issues/947)

Bug fixes:

* Hacky workaround for optparse-applicative issue with `stack exec --help`
  [#806](https://github.com/commercialhaskell/stack/issues/806)
* Build executables for local extra-deps
  [#920](https://github.com/commercialhaskell/stack/issues/920)
* copyFile can't handle directories
  [#942](https://github.com/commercialhaskell/stack/pull/942)
* Support for spaces in Haddock interface files
  [fpco/minghc#85](https://github.com/fpco/minghc/issues/85)
* Temporarily building against a "shadowing" local package?
  [#992](https://github.com/commercialhaskell/stack/issues/992)
* Fix `Setup.exe` name for `--upgrade-cabal` on Windows
  [#1002](https://github.com/commercialhaskell/stack/issues/1002)
* Unlisted dependencies no longer trigger extraneous second build
  [#838](https://github.com/commercialhaskell/stack/issues/838)

## 0.1.4.1 - 2015-09-04

Fix stack's own Haddocks.  No changes to functionality (only comments updated).

## 0.1.4.0 - 2015-09-04

Major changes:

* You now have more control over how GHC versions are matched, e.g. "use exactly
  this version," "use the specified minor version, but allow patches," or "use
  the given minor version or any later minor in the given major release." The
  default has switched from allowing newer later minor versions to a specific
  minor version allowing patches. For more information, see
  [#736](https://github.com/commercialhaskell/stack/issues/736) and
  [#784](https://github.com/commercialhaskell/stack/pull/784).
* Support added for compiling with GHCJS
* Stack can now reuse prebuilt binaries between snapshots. That means that, if
  you build package foo in LTS-3.1, that binary version can be reused in
  LTS-3.2, assuming it uses the same dependencies and flags.
  [#878](https://github.com/commercialhaskell/stack/issues/878)

Other enhancements:

* Added the `--docker-env` argument, to set environment variables in Docker
  container.
* Set locale environment variables to UTF-8 encoding for builds to avoid
  "commitBuffer: invalid argument" errors from GHC
  [#793](https://github.com/commercialhaskell/stack/issues/793)
* Enable transliteration for encoding on stdout and stderr
  [#824](https://github.com/commercialhaskell/stack/issues/824)
* By default, `stack upgrade` automatically installs GHC as necessary
  [#797](https://github.com/commercialhaskell/stack/issues/797)
* Added the `ghc-options` field to `stack.yaml`
  [#796](https://github.com/commercialhaskell/stack/issues/796)
* Added the `extra-path` field to `stack.yaml`
* Code page changes on Windows only apply to the build command (and its
  synonyms), and can be controlled via a command line flag (still defaults to
  on) [#757](https://github.com/commercialhaskell/stack/issues/757)
* Implicitly add packages to extra-deps when a flag for them is set
  [#807](https://github.com/commercialhaskell/stack/issues/807)
* Use a precompiled Setup.hs for simple build types
  [#801](https://github.com/commercialhaskell/stack/issues/801)
* Set --enable-tests and --enable-benchmarks optimistically
  [#805](https://github.com/commercialhaskell/stack/issues/805)
* `--only-configure` option added
  [#820](https://github.com/commercialhaskell/stack/issues/820)
* Check for duplicate local package names
* Stop nagging people that call `stack test`
  [#845](https://github.com/commercialhaskell/stack/issues/845)
* `--file-watch` will ignore files that are in your VCS boring/ignore files
  [#703](https://github.com/commercialhaskell/stack/issues/703)
* Add `--numeric-version` option

Bug fixes:

* `stack init --solver` fails if `GHC_PACKAGE_PATH` is present
  [#860](https://github.com/commercialhaskell/stack/issues/860)
* `stack solver` and `stack init --solver` check for test suite and benchmark
  dependencies [#862](https://github.com/commercialhaskell/stack/issues/862)
* More intelligent logic for setting UTF-8 locale environment variables
  [#856](https://github.com/commercialhaskell/stack/issues/856)
* Create missing directories for `stack sdist`
* Don't ignore Cabal files with extra periods
  [#895](https://github.com/commercialhaskell/stack/issues/895)
* Deprecate unused `--optimizations` flag
* Truncated output on slow terminals
  [#413](https://github.com/commercialhaskell/stack/issues/413)

## 0.1.3.1 - 2015-08-12

Bug fixes:

* Ignore disabled executables
  [#763](https://github.com/commercialhaskell/stack/issues/763)

## 0.1.3.0 - 2015-08-12

Major changes:

* Detect when a module is compiled but not listed in the Cabal file
  ([#32](https://github.com/commercialhaskell/stack/issues/32))
    * A warning is displayed for any modules that should be added to
      `other-modules` in the Cabal file
    * These modules are taken into account when determining whether a package
      needs to be built
* Respect TemplateHaskell addDependentFile dependency changes
  ([#105](https://github.com/commercialhaskell/stack/issues/105))
    * TH dependent files are taken into account when determining whether a
      package needs to be built.
* Overhauled target parsing, added `--test` and `--bench` options
  [#651](https://github.com/commercialhaskell/stack/issues/651)
    * For details, see
      [Build commands documentation](http://docs.haskellstack.org/en/stable/build_command/)

Other enhancements:

* Set the `HASKELL_DIST_DIR` environment variable
  [#524](https://github.com/commercialhaskell/stack/pull/524)
* Track build status of tests and benchmarks
  [#525](https://github.com/commercialhaskell/stack/issues/525)
* `--no-run-tests` [#517](https://github.com/commercialhaskell/stack/pull/517)
* Targets outside of root dir don't build
  [#366](https://github.com/commercialhaskell/stack/issues/366)
* Upper limit on number of flag combinations to test
  [#543](https://github.com/commercialhaskell/stack/issues/543)
* Fuzzy matching support to give better error messages for close version numbers
  [#504](https://github.com/commercialhaskell/stack/issues/504)
* `--local-bin-path` global option. Use to change where binaries get placed on a
  `--copy-bins` [#342](https://github.com/commercialhaskell/stack/issues/342)
* Custom snapshots [#111](https://github.com/commercialhaskell/stack/issues/111)
* --force-dirty flag: Force treating all local packages as having dirty files
  (useful for cases where Stack can't detect a file change)
* GHC error messages: display file paths as absolute instead of relative for
  better editor integration
* Add the `--copy-bins` option
  [#569](https://github.com/commercialhaskell/stack/issues/569)
* Give warnings on unexpected config keys
  [#48](https://github.com/commercialhaskell/stack/issues/48)
* Remove Docker `pass-host` option
* Don't require `cabal-install` to upload
  [#313](https://github.com/commercialhaskell/stack/issues/313)
* Generate indexes for all deps and all installed snapshot packages
  [#143](https://github.com/commercialhaskell/stack/issues/143)
* Provide `--resolver global` option
  [#645](https://github.com/commercialhaskell/stack/issues/645)
    * Also supports `--resolver nightly`, `--resolver lts`, and
      `--resolver lts-X`
* Make `stack build --flag` error when flag or package is unknown
  [#617](https://github.com/commercialhaskell/stack/issues/617)
* Preserve file permissions when unpacking sources
  [#666](https://github.com/commercialhaskell/stack/pull/666)
* `stack build` etc work outside of a project
* `list-dependencies` command
  [#638](https://github.com/commercialhaskell/stack/issues/638)
* `--upgrade-cabal` option to `stack setup`
  [#174](https://github.com/commercialhaskell/stack/issues/174)
* `--exec` option [#651](https://github.com/commercialhaskell/stack/issues/651)
* `--only-dependencies` implemented correctly
  [#387](https://github.com/commercialhaskell/stack/issues/387)

Bug fixes:

* Extensions from the `other-extensions` field no longer enabled by default
  [#449](https://github.com/commercialhaskell/stack/issues/449)
* Fix: haddock forces rebuild of empty packages
  [#452](https://github.com/commercialhaskell/stack/issues/452)
* Don't copy over executables excluded by component selection
  [#605](https://github.com/commercialhaskell/stack/issues/605)
* Fix: Stack fails on Windows with git package in `stack.yaml` and no git binary
  on path [#712](https://github.com/commercialhaskell/stack/issues/712)
* Fixed GHCi issue: Specifying explicit package versions (#678)
* Fixed GHCi issue: Specifying -odir and -hidir as .stack-work/odir (#529)
* Fixed GHCi issue: Specifying A instead of A.ext for modules (#498)

## 0.1.2.0 - 2015-07-05

* Add `--prune` flag to `stack dot`
  [#487](https://github.com/commercialhaskell/stack/issues/487)
* Add `--[no-]external`,`--[no-]include-base` flags to `stack dot`
  [#437](https://github.com/commercialhaskell/stack/issues/437)
* Add `--ignore-subdirs` flag to init command
  [#435](https://github.com/commercialhaskell/stack/pull/435)
* Handle attempt to use non-existing resolver
  [#436](https://github.com/commercialhaskell/stack/pull/436)
* Add `--force` flag to `init` command
* exec style commands accept the `--package` option (see
  [Reddit discussion](http://www.reddit.com/r/haskell/comments/3bd66h/stack_runghc_turtle_as_haskell_script_solution/))
* `stack upload` without arguments doesn't do anything
  [#439](https://github.com/commercialhaskell/stack/issues/439)
* Print latest version of packages on conflicts
  [#450](https://github.com/commercialhaskell/stack/issues/450)
* Flag to avoid rerunning tests that haven't changed
  [#451](https://github.com/commercialhaskell/stack/issues/451)
* Stack can act as a script interpreter (see [Script interpreter]
  (https://github.com/commercialhaskell/stack/wiki/Script-interpreter) and
  [Reddit discussion](http://www.reddit.com/r/haskell/comments/3bd66h/stack_runghc_turtle_as_haskell_script_solution/))
* Add the __`--file-watch`__ flag to auto-rebuild on file changes
  [#113](https://github.com/commercialhaskell/stack/issues/113)
* Rename `stack docker exec` to `stack exec --plain`
* Add the `--skip-msys` flag
  [#377](https://github.com/commercialhaskell/stack/issues/377)
* `--keep-going`, turned on by default for tests and benchmarks
  [#478](https://github.com/commercialhaskell/stack/issues/478)
* `concurrent-tests: BOOL`
  [#492](https://github.com/commercialhaskell/stack/issues/492)
* Use hashes to check file dirtiness
  [#502](https://github.com/commercialhaskell/stack/issues/502)
* Install correct GHC build on systems with libgmp.so.3
  [#465](https://github.com/commercialhaskell/stack/issues/465)
* `stack upgrade` checks version before upgrading
  [#447](https://github.com/commercialhaskell/stack/issues/447)

## 0.1.1.0 - 2015-06-26

* Remove GHC uncompressed tar file after installation
  [#376](https://github.com/commercialhaskell/stack/issues/376)
* Put stackage snapshots JSON on S3
  [#380](https://github.com/commercialhaskell/stack/issues/380)
* Specifying flags for multiple packages
  [#335](https://github.com/commercialhaskell/stack/issues/335)
* single test suite failure should show entire log
  [#388](https://github.com/commercialhaskell/stack/issues/388)
* valid-wanted is a confusing option name
  [#386](https://github.com/commercialhaskell/stack/issues/386)
* `stack init` in multi-package project should use local packages for dependency
  checking [#384](https://github.com/commercialhaskell/stack/issues/384)
* Display information on why a snapshot was rejected
  [#381](https://github.com/commercialhaskell/stack/issues/381)
* Give a reason for unregistering packages
  [#389](https://github.com/commercialhaskell/stack/issues/389)
* `stack exec` accepts the `--no-ghc-package-path` parameter
* Don't require build plan to upload
  [#400](https://github.com/commercialhaskell/stack/issues/400)
* Specifying test components only builds/runs those tests
  [#398](https://github.com/commercialhaskell/stack/issues/398)
* `STACK_EXE` environment variable
* Add the `stack dot` command
* `stack upgrade` added
  [#237](https://github.com/commercialhaskell/stack/issues/237)
* `--stack-yaml` command line flag
  [#378](https://github.com/commercialhaskell/stack/issues/378)
* `--skip-ghc-check` command line flag
  [#423](https://github.com/commercialhaskell/stack/issues/423)

Bug fixes:

* Haddock links to global packages no longer broken on Windows
  [#375](https://github.com/commercialhaskell/stack/issues/375)
* Make flags case-insensitive
  [#397](https://github.com/commercialhaskell/stack/issues/397)
* Mark packages uninstalled before rebuilding
  [#365](https://github.com/commercialhaskell/stack/issues/365)

## 0.1.0.0 - 2015-06-23

* Fall back to Cabal dependency solver when a snapshot can't be found
* Basic implementation of `stack new`
  [#137](https://github.com/commercialhaskell/stack/issues/137)
* `stack solver` command
  [#364](https://github.com/commercialhaskell/stack/issues/364)
* `stack path` command
  [#95](https://github.com/commercialhaskell/stack/issues/95)
* Haddocks [#143](https://github.com/commercialhaskell/stack/issues/143):
    * Build for dependencies
    * Use relative links
    * Generate module contents and index for all packages in project

## 0.0.3 - 2015-06-17

* `--prefetch`
  [#297](https://github.com/commercialhaskell/stack/issues/297)
* `upload` command ported from stackage-upload
  [#225](https://github.com/commercialhaskell/stack/issues/225)
* `--only-snapshot`
  [#310](https://github.com/commercialhaskell/stack/issues/310)
* `--resolver` [#224](https://github.com/commercialhaskell/stack/issues/224)
* `stack init` [#253](https://github.com/commercialhaskell/stack/issues/253)
* `--extra-include-dirs` and `--extra-lib-dirs`
  [#333](https://github.com/commercialhaskell/stack/issues/333)
* Specify intra-package target
  [#201](https://github.com/commercialhaskell/stack/issues/201)

## 0.0.2 - 2015-06-14

* Fix some Windows specific bugs
  [#216](https://github.com/commercialhaskell/stack/issues/216)
* Improve output for package index updates
  [#227](https://github.com/commercialhaskell/stack/issues/227)
* Automatically update indices as necessary
  [#227](https://github.com/commercialhaskell/stack/issues/227)
* --verbose flag [#217](https://github.com/commercialhaskell/stack/issues/217)
* Remove packages (HTTPS and Git)
  [#199](https://github.com/commercialhaskell/stack/issues/199)
* Config values for system-ghc and install-ghc
* Merge `stack deps` functionality into `stack build`
* `install` command
  [#153](https://github.com/commercialhaskell/stack/issues/153) and
  [#272](https://github.com/commercialhaskell/stack/issues/272)
* overriding architecture value (useful to force 64-bit GHC on Windows, for
  example)
* Overhauled test running (allows cycles, avoids unnecessary recompilation, etc)

## 0.0.1 - 2015-06-09

* First public release, beta quality<|MERGE_RESOLUTION|>--- conflicted
+++ resolved
@@ -1,13 +1,10 @@
 # Changelog
 
-##  v2.15.5 - 2024-03-28
+## Unreleased changes
 
 Release notes:
 
-<<<<<<< HEAD
-** Changes since v2.15.3:**
-
-Major changes:
+**Changes since v2.15.5:**
 
 Behaviour changes:
 
@@ -19,25 +16,14 @@
   a `resolver` key.
 * After installing GHC or another tool, Stack deletes the archive file which
   provided the tool.
-* Following the handover of the Stackage project to the Haskell Foundation, the
-  default value of the `urls` key is
-  `latest-snapshot: https://stackage-haddock.haskell.org/snapshots.json`.
 * Remove hidden flag `--skip-intermediate-deps`, effectively deprecated since
   Stack 1.3.0, from `ghci` and `repl` commands.
 * The `haddock --haddock-for-hackage` command only seeks to create an archive of
   the `<package_version>-docs` directory for build targets and if flags
   excluding the building of project packages are not set.
-* Stack no longer includes the snapshot package database when compiling the
-  setup executable for a package with `build-type: Configure`.
-=======
-* This release fixes potential bugs.
-
-**Changes since v2.15.3:**
->>>>>>> 92439b8a
-
-Behaviour changes:
-
-<<<<<<< HEAD
+
+Other enhancements:
+
 * In YAML configuration files, the `msys-environment` key is introduced to
   allow, on Windows, the MSYS2 environment to be specified. The default
   environment is still `MINGW64` on 64-bit Windows and `MINGW32` on 32-bit
@@ -62,16 +48,25 @@
   `--hpack-force` flag is also added.
 
 Bug fixes:
-=======
+
+* The `config set snapshot` and `config set resolver` commands now respect the
+  presence of a synoymous key.
+
+## v2.15.5 - 2024-03-28
+
+Release notes:
+
+* This release fixes potential bugs.
+
+**Changes since v2.15.3:**
+
+Behaviour changes:
+
 * Following the handover of the Stackage project to the Haskell Foundation, the
   default value of the `urls` key is
   `latest-snapshot: https://stackage-haddock.haskell.org/snapshots.json`.
 * Stack no longer includes the snapshot package database when compiling the
   setup executable for a package with `build-type: Configure`.
->>>>>>> 92439b8a
-
-* The `config set snapshot` and `config set resolver` commands now respect the
-  presence of a synoymous key.
 
 ## v2.15.3 - 2024-03-07
 
