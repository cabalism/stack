--- conflicted
+++ resolved
@@ -135,8 +135,8 @@
 pathToText = T.pack . toFilePath
 
 tryGetModificationTime :: MonadIO m => Path Abs File -> m (Either () UTCTime)
-<<<<<<< HEAD
-tryGetModificationTime = liftIO . tryJust (guard . isDoesNotExistError) . getModificationTime
+tryGetModificationTime =
+  liftIO . tryJust (guard . isDoesNotExistError) . getModificationTime
 
 -- | 'Path.IO.resolveFile' (@path-io@ package) throws 'InvalidAbsFile' (@path@
 -- package) if the file does not exist; this function yields 'Nothing'.
@@ -163,8 +163,4 @@
   => FilePath
      -- ^ Path to resolve
   -> m (Maybe (Path Abs File))
-forgivingResolveFile' p = getCurrentDir >>= flip forgivingResolveFile p
-=======
-tryGetModificationTime =
-  liftIO . tryJust (guard . isDoesNotExistError) . getModificationTime
->>>>>>> 80429690
+forgivingResolveFile' p = getCurrentDir >>= flip forgivingResolveFile p