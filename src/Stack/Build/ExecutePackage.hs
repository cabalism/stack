--- conflicted
+++ resolved
@@ -373,13 +373,8 @@
       case mprecompiled of
         Just precompiled -> copyPreCompiled ee task pkgId precompiled
         Nothing -> do
-<<<<<<< HEAD
-          mcurator <- view $ buildConfigL . to (.curator)
-          realConfigAndBuild isOldCabalCopy cache mcurator allDepsMap
-=======
           curator <- view $ buildConfigL . to (.curator)
-          realConfigAndBuild cache curator allDepsMap
->>>>>>> 35c982d5
+          realConfigAndBuild isOldCabalCopy cache curator allDepsMap
     case minstalled of
       Nothing -> pure ()
       Just installed -> do
