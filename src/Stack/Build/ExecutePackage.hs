--- conflicted
+++ resolved
@@ -203,15 +203,9 @@
               TTLocalMutable lp ->
                 Set.map (encodeUtf8 . renderComponent) lp.components
               TTRemotePackage{} -> Set.empty
-<<<<<<< HEAD
         , haddock = task.taskBuildHaddock
         , pkgSrc = task.taskCachePkgSrc
-        , pathEnvVar = ee.eePathEnvVar
-=======
-        , configCacheHaddock = task.taskBuildHaddock
-        , configCachePkgSrc = task.taskCachePkgSrc
-        , configCachePathEnvVar = ee.pathEnvVar
->>>>>>> b4b690e1
+        , pathEnvVar = ee.pathEnvVar
         }
       allDepsMap = Map.union missing' task.taskPresent
   pure (allDepsMap, cache)
