--- conflicted
+++ resolved
@@ -203,15 +203,9 @@
               TTLocalMutable lp ->
                 Set.map (encodeUtf8 . renderComponent) lp.components
               TTRemotePackage{} -> Set.empty
-<<<<<<< HEAD
-        , configCacheHaddock = task.buildHaddock
-        , configCachePkgSrc = task.cachePkgSrc
-        , configCachePathEnvVar = ee.pathEnvVar
-=======
-        , haddock = task.taskBuildHaddock
-        , pkgSrc = task.taskCachePkgSrc
+        , haddock = task.buildHaddock
+        , pkgSrc = task.cachePkgSrc
         , pathEnvVar = ee.pathEnvVar
->>>>>>> 8684038d
         }
       allDepsMap = Map.union missing' task.present
   pure (allDepsMap, cache)
