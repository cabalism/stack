--- conflicted
+++ resolved
@@ -30,11 +30,8 @@
 
 import qualified Data.ByteString as S
 import qualified Data.Set as Set
-<<<<<<< HEAD
 import qualified Data.Text as T
-=======
 import Data.Time.Clock (UTCTime)
->>>>>>> 89266177
 import Database.Persist.Sql (SqlBackend)
 import Database.Persist.Sqlite
 import Database.Persist.TH
