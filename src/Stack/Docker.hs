{-# LANGUAGE CPP, ConstraintKinds, DeriveDataTypeable, FlexibleContexts, MultiWayIf, NamedFieldPuns,
             OverloadedStrings, RankNTypes, RecordWildCards, ScopedTypeVariables, TemplateHaskell,
             TupleSections #-}

-- | Run commands in Docker containers
module Stack.Docker
  (cleanup
  ,CleanupOpts(..)
  ,CleanupAction(..)
  ,dockerCleanupCmdName
  ,dockerCmdName
  ,dockerPullCmdName
  ,execWithOptionalContainer
  ,preventInContainer
  ,pull
  ,reexecWithOptionalContainer
  ,reset
  ,reExecArgName
  ) where

import           Control.Applicative
import           Control.Exception.Lifted
import           Control.Monad
import           Control.Monad.Catch (MonadThrow,throwM,MonadCatch,MonadMask)
import           Control.Monad.IO.Class (MonadIO,liftIO)
import           Control.Monad.Logger (MonadLogger,logError,logInfo,logWarn)
import           Control.Monad.Reader (MonadReader,asks)
import           Control.Monad.Writer (execWriter,runWriter,tell)
import           Control.Monad.Trans.Control (MonadBaseControl)
import           Data.Aeson.Extended (FromJSON(..),(.:),(.:?),(.!=),eitherDecode)
import           Data.ByteString.Builder (stringUtf8,charUtf8,toLazyByteString)
import qualified Data.ByteString.Char8 as BS
import qualified Data.ByteString.Lazy.Char8 as LBS
import           Data.Char (isSpace,toUpper,isAscii,isDigit)
import           Data.Conduit.List (sinkNull)
import           Data.List (dropWhileEnd,intercalate,isPrefixOf,isInfixOf,foldl')
import           Data.List.Extra (trim)
import           Data.Map.Strict (Map)
import qualified Data.Map.Strict as Map
import           Data.Maybe
import           Data.Ord (Down(..))
import           Data.Streaming.Process (ProcessExitedUnsuccessfully(..))
import           Data.Text (Text)
import qualified Data.Text as T
import qualified Data.Text.Encoding as T
import           Data.Time (UTCTime,LocalTime(..),diffDays,utcToLocalTime,getZonedTime,ZonedTime(..))
import           Data.Typeable (Typeable)
import           Data.Version (showVersion)
import           Distribution.System (Platform (Platform), Arch (X86_64), OS (Linux))
import           Distribution.Text (display)
import           GHC.Exts (sortWith)
import           Network.HTTP.Client.Conduit (HasHttpManager)
import           Path
import           Path.Extra (toFilePathNoTrailingSep)
import           Path.IO (getWorkingDir,listDirectory,createTree,removeFile,removeTree,dirExists)
import qualified Paths_stack as Meta
import           Prelude -- Fix redundant import warnings
import           Stack.Constants (projectDockerSandboxDir,stackProgName,stackRootEnvVar)
import           Stack.Docker.GlobalDB
import           Stack.Types
import           Stack.Types.Internal
import           Stack.Setup (ensureDockerStackExe)
import           System.Directory (canonicalizePath, getModificationTime)
import           System.Environment (lookupEnv,getProgName, getArgs,getExecutablePath)
import           System.Exit (exitSuccess, exitWith)
import           System.FilePath (takeBaseName)
import           System.IO (stderr,stdin,stdout,hIsTerminalDevice)
import           System.Process.PagerEditor (editByteString)
import           System.Process.Read
import           System.Process.Run
import           System.Process (CreateProcess(delegate_ctlc))
import           Text.Printf (printf)

#ifndef WINDOWS
import           Control.Monad.Trans.Control (liftBaseWith)
import           System.Posix.Signals
#endif

-- | If Docker is enabled, re-runs the currently running OS command in a Docker container.
-- Otherwise, runs the inner action.
--
-- This takes an optional release action which should be taken IFF control is
-- transfering away from the current process to the intra-container one.  The main use
-- for this is releasing a lock.  After launching reexecution, the host process becomes
-- nothing but an manager for the call into docker and thus may not hold the lock.
reexecWithOptionalContainer
    :: M env m
    => Maybe (Path Abs Dir)
    -> Maybe (m ())
    -> IO ()
    -> Maybe (m ())
    -> Maybe (m ())
    -> m ()
reexecWithOptionalContainer mprojectRoot =
    execWithOptionalContainer mprojectRoot getCmdArgs
  where
    getCmdArgs envOverride imageInfo = do
        config <- asks getConfig
        args <-
            fmap
                (("--" ++ reExecArgName ++ "=" ++ showVersion Meta.version) :)
                (liftIO getArgs)
        case dockerStackExe (configDocker config) of
            Just DockerStackExeHost
              | configPlatform config == dockerContainerPlatform ->
                  fmap (cmdArgs args) (liftIO getExecutablePath)
              | otherwise -> throwM UnsupportedStackExeHostPlatformException
            Just DockerStackExeImage -> do
                progName <- liftIO getProgName
                return (takeBaseName progName, args, [], [])
            Just (DockerStackExePath path) ->
                fmap
                    (cmdArgs args)
                    (liftIO $ canonicalizePath (toFilePath path))
            Just DockerStackExeDownload -> exeDownload args
            Nothing
              | configPlatform config == dockerContainerPlatform -> do
                  (exePath,exeTimestamp,misCompatible) <-
                      liftIO $
                      do exePath <- liftIO getExecutablePath
                         exeTimestamp <- liftIO (getModificationTime exePath)
                         isKnown <-
                             liftIO $
                             getDockerImageExe
                                 config
                                 (iiId imageInfo)
                                 exePath
                                 exeTimestamp
                         return (exePath, exeTimestamp, isKnown)
                  case misCompatible of
                      Just True -> return (cmdArgs args exePath)
                      Just False -> exeDownload args
                      Nothing -> do
                          e <-
                              try $
                              sinkProcessStderrStdout
                                  Nothing
                                  envOverride
                                  "docker"
                                  [ "run"
                                  , "-v"
                                  , exePath ++ ":" ++ "/tmp/stack"
                                  , iiId imageInfo
                                  , "/tmp/stack"
                                  , "--version"]
                                  sinkNull
                                  sinkNull
                          let compatible =
                                  case e of
                                      Left (ProcessExitedUnsuccessfully _ _) ->
                                          False
                                      Right _ -> True
                          liftIO $
                              setDockerImageExe
                                  config
                                  (iiId imageInfo)
                                  exePath
                                  exeTimestamp
                                  compatible
                          if compatible
                              then return (cmdArgs args exePath)
                              else exeDownload args
            Nothing -> exeDownload args
    exeDownload args =
        fmap
            (cmdArgs args . toFilePath)
            (ensureDockerStackExe dockerContainerPlatform)
    cmdArgs args exePath =
        let mountPath = "/opt/host/bin/" ++ takeBaseName exePath
        in (mountPath, args, [], [Mount exePath mountPath])

-- | If Docker is enabled, re-runs the OS command returned by the second argument in a
-- Docker container.  Otherwise, runs the inner action.
--
-- This takes an optional release action just like `reexecWithOptionalContainer`.
execWithOptionalContainer
    :: M env m
    => Maybe (Path Abs Dir)
    -> (EnvOverride -> Inspect -> m (FilePath,[String],[(String,String)],[Mount]))
    -> Maybe (m ())
    -> IO ()
    -> Maybe (m ())
    -> Maybe (m ())
    -> m ()
execWithOptionalContainer mprojectRoot getCmdArgs mbefore inner mafter mrelease =
  do config <- asks getConfig
     inContainer <- getInContainer
     isReExec <- asks getReExec
     if | inContainer && not isReExec && (isJust mbefore || isJust mafter) ->
            throwM OnlyOnHostException
        | inContainer ->
            liftIO (do inner
                       exitSuccess)
        | not (dockerEnable (configDocker config)) ->
            do fromMaybeAction mbefore
               liftIO inner
               fromMaybeAction mafter
               liftIO exitSuccess
        | otherwise ->
            do fromMaybeAction mrelease
               runContainerAndExit
                 getCmdArgs
                 mprojectRoot
                 (fromMaybeAction mbefore)
                 (fromMaybeAction mafter)
  where
    fromMaybeAction Nothing = return ()
    fromMaybeAction (Just hook) = hook

-- | Error if running in a container.
preventInContainer :: (MonadIO m,MonadThrow m) => m () -> m ()
preventInContainer inner =
  do inContainer <- getInContainer
     if inContainer
        then throwM OnlyOnHostException
        else inner

-- | 'True' if we are currently running inside a Docker container.
getInContainer :: (MonadIO m) => m Bool
getInContainer = liftIO (isJust <$> lookupEnv inContainerEnvVar)

-- | Run a command in a new Docker container, then exit the process.
runContainerAndExit :: M env m
                    => (EnvOverride -> Inspect -> m (FilePath,[String],[(String,String)],[Mount]))
                    -> Maybe (Path Abs Dir)
                    -> m ()
                    -> m ()
                    -> m ()
runContainerAndExit getCmdArgs
                    mprojectRoot
                    before
                    after =
  do config <- asks getConfig
     let docker = configDocker config
     envOverride <- getEnvOverride (configPlatform config)
     checkDockerVersion envOverride docker
     (dockerHost,dockerCertPath,bamboo,jenkins) <-
       liftIO ((,,,) <$> lookupEnv "DOCKER_HOST"
                     <*> lookupEnv "DOCKER_CERT_PATH"
                     <*> lookupEnv "bamboo_buildKey"
                     <*> lookupEnv "JENKINS_HOME")
     let isRemoteDocker = maybe False (isPrefixOf "tcp://") dockerHost
     userEnvVars <-
         if fromMaybe (not isRemoteDocker) (dockerSetUser docker)
             then do
                 uidOut <- readProcessStdout Nothing envOverride "id" ["-u"]
                 gidOut <- readProcessStdout Nothing envOverride "id" ["-g"]
                 return
                     [ "-e","WORK_UID=" ++ dropWhileEnd isSpace (decodeUtf8 uidOut)
                     , "-e","WORK_GID=" ++ dropWhileEnd isSpace (decodeUtf8 gidOut) ]
             else return []
     isStdoutTerminal <- asks getTerminal
     (isStdinTerminal,isStderrTerminal) <-
       liftIO ((,) <$> hIsTerminalDevice stdin
                   <*> hIsTerminalDevice stderr)
     pwd <- getWorkingDir
     when (isRemoteDocker &&
           maybe False (isInfixOf "boot2docker") dockerCertPath)
          ($logWarn "Warning: Using boot2docker is NOT supported, and not likely to perform well.")
     let image = dockerImage docker
     maybeImageInfo <- inspect envOverride image
     imageInfo <- case maybeImageInfo of
       Just ii -> return ii
       Nothing
         | dockerAutoPull docker ->
             do pullImage envOverride docker image
                mii2 <- inspect envOverride image
                case mii2 of
                  Just ii2 -> return ii2
                  Nothing -> throwM (InspectFailedException image)
         | otherwise -> throwM (NotPulledException image)
     (cmnd,args,envVars,extraMount) <- getCmdArgs envOverride imageInfo
     let imageEnvVars = map (break (== '=')) (icEnv (iiConfig imageInfo))
         sandboxID = fromMaybe "default" (lookupImageEnv sandboxIDEnvVar imageEnvVars)
     sandboxIDDir <- parseRelDir (sandboxID ++ "/")
     let stackRoot = configStackRoot config
         sandboxDir = projectDockerSandboxDir projectRoot
         sandboxSandboxDir = sandboxDir </> $(mkRelDir "_sandbox/") </> sandboxIDDir
         sandboxHomeDir = sandboxDir </> homeDirName
         sandboxRepoDir = sandboxDir </> sandboxIDDir
         sandboxSubdirs = map (\d -> sandboxRepoDir </> d)
                              sandboxedHomeSubdirectories
         isTerm = not (dockerDetach docker) &&
                  isStdinTerminal &&
                  isStdoutTerminal &&
                  isStderrTerminal
         keepStdinOpen = not (dockerDetach docker) &&
                         -- Workaround for https://github.com/docker/docker/issues/12319
                         (isTerm || (isNothing bamboo && isNothing jenkins))
     liftIO
       (do updateDockerImageLastUsed config
                                     (iiId imageInfo)
                                     (toFilePath projectRoot)

           mapM_ createTree
                 ([sandboxHomeDir, sandboxSandboxDir, stackRoot] ++
                          sandboxSubdirs))
     containerID <- (trim . decodeUtf8) <$> readDockerProcess
       envOverride
       (concat
         [["create"
          ,"--net=host"
          ,"-e",inContainerEnvVar ++ "=1"
          ,"-e",stackRootEnvVar ++ "=" ++ toFilePathNoTrailingSep stackRoot
          ,"-e","WORK_WD=" ++ toFilePathNoTrailingSep pwd
          ,"-e","WORK_HOME=" ++ toFilePathNoTrailingSep sandboxRepoDir
          ,"-e","WORK_ROOT=" ++ toFilePathNoTrailingSep projectRoot
          ,"-v",toFilePathNoTrailingSep stackRoot ++ ":" ++ toFilePathNoTrailingSep stackRoot
          ,"-v",toFilePathNoTrailingSep projectRoot ++ ":" ++ toFilePathNoTrailingSep projectRoot
          ,"-v",toFilePathNoTrailingSep sandboxSandboxDir ++ ":" ++ toFilePathNoTrailingSep sandboxDir
          ,"-v",toFilePathNoTrailingSep sandboxHomeDir ++ ":" ++ toFilePathNoTrailingSep sandboxRepoDir
          ,"-v",toFilePathNoTrailingSep stackRoot ++ ":" ++
                toFilePathNoTrailingSep (sandboxRepoDir </> $(mkRelDir ("." ++ stackProgName ++ "/")))]
         ,userEnvVars
         ,concatMap (\(k,v) -> ["-e", k ++ "=" ++ v]) envVars
         ,concatMap sandboxSubdirArg sandboxSubdirs
         ,concatMap mountArg (extraMount ++ dockerMount docker)
         ,concatMap (\nv -> ["-e", nv]) (dockerEnv docker)
         ,case dockerContainerName docker of
            Just name -> ["--name=" ++ name]
            Nothing -> []
         ,["-t" | isTerm]
         ,["-i" | keepStdinOpen]
         ,dockerRunArgs docker
         ,[image]
         ,[cmnd]
         ,args])
     before
#ifndef WINDOWS
     runInBase <- liftBaseWith $ \run -> return (void . run)
     oldHandlers <- forM ([(sigINT,sigTERM) | not keepStdinOpen] ++
                                 [(sigTERM,sigTERM)]) $ \(sigIn,sigOut) -> do
       let sigHandler = runInBase (readProcessNull Nothing envOverride "docker"
                                     ["kill","--signal=" ++ show sigOut,containerID])
       oldHandler <- liftIO $ installHandler sigIn (Catch sigHandler) Nothing
       return (sigIn, oldHandler)
#endif
     e <- try (callProcess'
                 (if keepStdinOpen then id else (\cp -> cp { delegate_ctlc = False }))
                 Nothing
                 envOverride
                 "docker"
                 (concat [["start"]
                         ,["-a" | not (dockerDetach docker)]
                         ,["-i" | keepStdinOpen]
                         ,[containerID]]))
#ifndef WINDOWS
     forM_ oldHandlers $ \(sig,oldHandler) ->
       liftIO $ installHandler sig oldHandler Nothing
#endif
     unless (dockerPersist docker || dockerDetach docker)
            (readProcessNull Nothing envOverride "docker" ["rm","-f",containerID])
     case e of
       Left (ProcessExitedUnsuccessfully _ ec) -> liftIO (exitWith ec)
       Right () -> do after
                      liftIO exitSuccess
  where
    lookupImageEnv name vars =
      case lookup name vars of
        Just ('=':val) -> Just val
        _ -> Nothing
    mountArg (Mount host container) = ["-v",host ++ ":" ++ container]
    sandboxSubdirArg subdir = ["-v",toFilePathNoTrailingSep subdir++ ":" ++ toFilePathNoTrailingSep subdir]
    projectRoot = fromMaybeProjectRoot mprojectRoot

-- | Clean-up old docker images and containers.
cleanup :: M env m
        => CleanupOpts -> m ()
cleanup opts =
  do config <- asks getConfig
     let docker = configDocker config
     envOverride <- getEnvOverride (configPlatform config)
     checkDockerVersion envOverride docker
     let runDocker = readDockerProcess envOverride
     imagesOut <- runDocker ["images","--no-trunc","-f","dangling=false"]
     danglingImagesOut <- runDocker ["images","--no-trunc","-f","dangling=true"]
     runningContainersOut <- runDocker ["ps","-a","--no-trunc","-f","status=running"]
     restartingContainersOut <- runDocker ["ps","-a","--no-trunc","-f","status=restarting"]
     exitedContainersOut <- runDocker ["ps","-a","--no-trunc","-f","status=exited"]
     pausedContainersOut <- runDocker ["ps","-a","--no-trunc","-f","status=paused"]
     let imageRepos = parseImagesOut imagesOut
         danglingImageHashes = Map.keys (parseImagesOut danglingImagesOut)
         runningContainers = parseContainersOut runningContainersOut ++
                             parseContainersOut restartingContainersOut
         stoppedContainers = parseContainersOut exitedContainersOut ++
                             parseContainersOut pausedContainersOut
     inspectMap <- inspects envOverride
                            (Map.keys imageRepos ++
                             danglingImageHashes ++
                             map fst stoppedContainers ++
                             map fst runningContainers)
     (imagesLastUsed,curTime) <-
       liftIO ((,) <$> getDockerImagesLastUsed config
                   <*> getZonedTime)
     let planWriter = buildPlan curTime
                                imagesLastUsed
                                imageRepos
                                danglingImageHashes
                                stoppedContainers
                                runningContainers
                                inspectMap
         plan = toLazyByteString (execWriter planWriter)
     plan' <- case dcAction opts of
                CleanupInteractive ->
                  liftIO (editByteString (intercalate "-" [stackProgName
                                                          ,dockerCmdName
                                                          ,dockerCleanupCmdName
                                                          ,"plan"])
                                         plan)
                CleanupImmediate -> return plan
                CleanupDryRun -> do liftIO (LBS.hPut stdout plan)
                                    return LBS.empty
     mapM_ (performPlanLine envOverride)
           (reverse (filter filterPlanLine (lines (LBS.unpack plan'))))
     allImageHashesOut <- runDocker ["images","-aq","--no-trunc"]
     liftIO (pruneDockerImagesLastUsed config (lines (decodeUtf8 allImageHashesOut)))
  where
    filterPlanLine line =
      case line of
        c:_ | isSpace c -> False
        _ -> True
    performPlanLine envOverride line =
      case filter (not . null) (words (takeWhile (/= '#') line)) of
        [] -> return ()
        (c:_):t:v:_ ->
          do args <- if | toUpper c == 'R' && t == imageStr ->
                            do $logInfo (concatT ["Removing image: '",v,"'"])
                               return ["rmi",v]
                        | toUpper c == 'R' && t == containerStr ->
                            do $logInfo (concatT ["Removing container: '",v,"'"])
                               return ["rm","-f",v]
                        | otherwise -> throwM (InvalidCleanupCommandException line)
             e <- try (readDockerProcess envOverride args)
             case e of
               Left (ReadProcessException{}) ->
                 $logError (concatT ["Could not remove: '",v,"'"])
               Left e' -> throwM e'
               Right _ -> return ()
        _ -> throwM (InvalidCleanupCommandException line)
    parseImagesOut = Map.fromListWith (++) . map parseImageRepo . drop 1 . lines . decodeUtf8
      where parseImageRepo :: String -> (String, [String])
            parseImageRepo line =
              case words line of
                repo:tag:hash:_
                  | repo == "<none>" -> (hash,[])
                  | tag == "<none>" -> (hash,[repo])
                  | otherwise -> (hash,[repo ++ ":" ++ tag])
                _ -> throw (InvalidImagesOutputException line)
    parseContainersOut = map parseContainer . drop 1 . lines . decodeUtf8
      where parseContainer line =
              case words line of
                hash:image:rest -> (hash,(image,last rest))
                _ -> throw (InvalidPSOutputException line)
    buildPlan curTime
              imagesLastUsed
              imageRepos
              danglingImageHashes
              stoppedContainers
              runningContainers
              inspectMap =
      do case dcAction opts of
           CleanupInteractive ->
             do buildStrLn
                  (concat
                     ["# STACK DOCKER CLEANUP PLAN"
                     ,"\n#"
                     ,"\n# When you leave the editor, the lines in this plan will be processed."
                     ,"\n#"
                     ,"\n# Lines that begin with 'R' denote an image or container that will be."
                     ,"\n# removed.  You may change the first character to/from 'R' to remove/keep"
                     ,"\n# and image or container that would otherwise be kept/removed."
                     ,"\n#"
                     ,"\n# To cancel the cleanup, delete all lines in this file."
                     ,"\n#"
                     ,"\n# By default, the following images/containers will be removed:"
                     ,"\n#"])
                buildDefault dcRemoveKnownImagesLastUsedDaysAgo "Known images last used"
                buildDefault dcRemoveUnknownImagesCreatedDaysAgo "Unknown images created"
                buildDefault dcRemoveDanglingImagesCreatedDaysAgo "Dangling images created"
                buildDefault dcRemoveStoppedContainersCreatedDaysAgo "Stopped containers created"
                buildDefault dcRemoveRunningContainersCreatedDaysAgo "Running containers created"
                buildStrLn
                  (concat
                     ["#"
                     ,"\n# The default plan can be adjusted using command-line arguments."
                     ,"\n# Run '" ++ unwords [stackProgName, dockerCmdName, dockerCleanupCmdName] ++
                      " --help' for details."
                     ,"\n#"])
           _ -> buildStrLn
                  (unlines
                    ["# Lines that begin with 'R' denote an image or container that will be."
                    ,"# removed."])
         buildSection "KNOWN IMAGES (pulled/used by stack)"
                      imagesLastUsed
                      buildKnownImage
         buildSection "UNKNOWN IMAGES (not managed by stack)"
                      (sortCreated (Map.toList (foldl' (\m (h,_) -> Map.delete h m)
                                                       imageRepos
                                                       imagesLastUsed)))
                      buildUnknownImage
         buildSection "DANGLING IMAGES (no named references and not depended on by other images)"
                      (sortCreated (map (,()) danglingImageHashes))
                      buildDanglingImage
         buildSection "STOPPED CONTAINERS"
                      (sortCreated stoppedContainers)
                      (buildContainer (dcRemoveStoppedContainersCreatedDaysAgo opts))
         buildSection "RUNNING CONTAINERS"
                      (sortCreated runningContainers)
                      (buildContainer (dcRemoveRunningContainersCreatedDaysAgo opts))
      where
        buildDefault accessor description =
          case accessor opts of
            Just days -> buildStrLn ("#   - " ++ description ++ " at least " ++ showDays days ++ ".")
            Nothing -> return ()
<<<<<<< HEAD
        sortCreated =
            sortWith (\(_,_,x) -> Down x) .
            (mapMaybe (\(h,r) ->
                case Map.lookup h inspectMap of
                    Nothing -> Nothing
                    Just ii -> Just (h,r,iiCreated ii)))
=======
        sortCreated l =
          sortBy (\(_,_,a) (_,_,b) -> b `compare` a)
                 (mapMaybe (\(h,r) -> fmap (\ii -> (h,r,iiCreated ii))
                                                 (Map.lookup h inspectMap))
                           l)
>>>>>>> 96f1d21b
        buildSection sectionHead items itemBuilder =
          do let (anyWrote,b) = runWriter (forM items itemBuilder)
             when (or anyWrote) $
                do buildSectionHead sectionHead
                   tell b
        buildKnownImage (imageHash,lastUsedProjects) =
          case Map.lookup imageHash imageRepos of
            Just repos@(_:_) ->
              do case lastUsedProjects of
                   (l,_):_ -> forM_ repos (buildImageTime (dcRemoveKnownImagesLastUsedDaysAgo opts) l)
                   _ -> forM_ repos buildKeepImage
                 forM_ lastUsedProjects buildProject
                 buildInspect imageHash
                 return True
            _ -> return False
        buildUnknownImage (hash, repos, created) =
          case repos of
            [] -> return False
            _ -> do forM_ repos (buildImageTime (dcRemoveUnknownImagesCreatedDaysAgo opts) created)
                    buildInspect hash
                    return True
        buildDanglingImage (hash, (), created) =
          do buildImageTime (dcRemoveDanglingImagesCreatedDaysAgo opts) created hash
             buildInspect hash
             return True
        buildContainer removeAge (hash,(image,name),created) =
          do let disp = name ++ " (image: " ++ image ++ ")"
             buildTime containerStr removeAge created disp
             buildInspect hash
             return True
        buildProject (lastUsedTime, projectPath) =
          buildInfo ("Last used " ++
                     showDaysAgo lastUsedTime ++
                     " in " ++
                     projectPath)
        buildInspect hash =
          case Map.lookup hash inspectMap of
            Just (Inspect{iiCreated,iiVirtualSize}) ->
              buildInfo ("Created " ++
                         showDaysAgo iiCreated ++
                         maybe ""
                               (\s -> " (size: " ++
                                      printf "%g" (fromIntegral s / 1024.0 / 1024.0 :: Float) ++
                                      "M)")
                               iiVirtualSize)
            Nothing -> return ()
        showDays days =
          case days of
            0 -> "today"
            1 -> "yesterday"
            n -> show n ++ " days ago"
        showDaysAgo oldTime = showDays (daysAgo oldTime)
        daysAgo oldTime =
          let ZonedTime (LocalTime today _) zone = curTime
              LocalTime oldDay _ = utcToLocalTime zone oldTime
          in diffDays today oldDay
        buildImageTime = buildTime imageStr
        buildTime t removeAge time disp =
          case removeAge of
            Just d | daysAgo time >= d -> buildStrLn ("R " ++ t ++ " " ++ disp)
            _ -> buildKeep t disp
        buildKeep t d = buildStrLn ("  " ++ t ++ " " ++ d)
        buildKeepImage = buildKeep imageStr
        buildSectionHead s = buildStrLn ("\n#\n# " ++ s ++ "\n#\n")
        buildInfo = buildStrLn . ("        # " ++)
        buildStrLn l = do buildStr l
                          tell (charUtf8 '\n')
        buildStr = tell . stringUtf8

    imageStr = "image"
    containerStr = "container"

-- | Inspect Docker image or container.
inspect :: (MonadIO m,MonadThrow m,MonadLogger m,MonadBaseControl IO m,MonadCatch m)
        => EnvOverride -> String -> m (Maybe Inspect)
inspect envOverride image =
  do results <- inspects envOverride [image]
     case Map.toList results of
       [] -> return Nothing
       [(_,i)] -> return (Just i)
       _ -> throwM (InvalidInspectOutputException "expect a single result")

-- | Inspect multiple Docker images and/or containers.
inspects :: (MonadIO m, MonadThrow m, MonadLogger m, MonadBaseControl IO m, MonadCatch m)
         => EnvOverride -> [String] -> m (Map String Inspect)
inspects _ [] = return Map.empty
inspects envOverride images =
  do maybeInspectOut <-
       try (readDockerProcess envOverride ("inspect" : images))
     case maybeInspectOut of
       Right inspectOut ->
         -- filtering with 'isAscii' to workaround @docker inspect@ output containing invalid UTF-8
         case eitherDecode (LBS.pack (filter isAscii (decodeUtf8 inspectOut))) of
           Left msg -> throwM (InvalidInspectOutputException msg)
           Right results -> return (Map.fromList (map (\r -> (iiId r,r)) results))
       Left (ReadProcessException{}) -> return Map.empty
       Left e -> throwM e

-- | Pull latest version of configured Docker image from registry.
pull :: M env m => m ()
pull =
  do config <- asks getConfig
     let docker = configDocker config
     envOverride <- getEnvOverride (configPlatform config)
     checkDockerVersion envOverride docker
     pullImage envOverride docker (dockerImage docker)

-- | Pull Docker image from registry.
pullImage :: (MonadLogger m,MonadIO m,MonadThrow m,MonadBaseControl IO m)
          => EnvOverride -> DockerOpts -> String -> m ()
pullImage envOverride docker image =
  do $logInfo (concatT ["Pulling image from registry: '",image,"'"])
     when (dockerRegistryLogin docker)
          (do $logInfo "You may need to log in."
              callProcess
                Nothing
                envOverride
                "docker"
                (concat
                   [["login"]
                   ,maybe [] (\n -> ["--username=" ++ n]) (dockerRegistryUsername docker)
                   ,maybe [] (\p -> ["--password=" ++ p]) (dockerRegistryPassword docker)
                   ,[takeWhile (/= '/') image]]))
     e <- try (callProcess Nothing envOverride "docker" ["pull",image])
     case e of
       Left (ProcessExitedUnsuccessfully _ _) -> throwM (PullFailedException image)
       Right () -> return ()

-- | Check docker version (throws exception if incorrect)
checkDockerVersion
    :: (MonadIO m, MonadThrow m, MonadLogger m, MonadBaseControl IO m, MonadCatch m)
    => EnvOverride -> DockerOpts -> m ()
checkDockerVersion envOverride docker =
  do dockerExists <- doesExecutableExist envOverride "docker"
     unless dockerExists (throwM DockerNotInstalledException)
     dockerVersionOut <- readDockerProcess envOverride ["--version"]
     case words (decodeUtf8 dockerVersionOut) of
       (_:_:v:_) ->
         case parseVersionFromString (dropWhileEnd (not . isDigit) v) of
           Just v'
             | v' < minimumDockerVersion ->
               throwM (DockerTooOldException minimumDockerVersion v')
             | v' `elem` prohibitedDockerVersions ->
               throwM (DockerVersionProhibitedException prohibitedDockerVersions v')
             | not (v' `withinRange` dockerRequireDockerVersion docker) ->
               throwM (BadDockerVersionException (dockerRequireDockerVersion docker) v')
             | otherwise ->
               return ()
           _ -> throwM InvalidVersionOutputException
       _ -> throwM InvalidVersionOutputException
  where minimumDockerVersion = $(mkVersion "1.3.0")
        prohibitedDockerVersions = [$(mkVersion "1.2.0")]

-- | Remove the project's Docker sandbox.
reset :: (MonadIO m) => Maybe (Path Abs Dir) -> Bool -> m ()
reset maybeProjectRoot keepHome =
  liftIO (removeDirectoryContents
            (projectDockerSandboxDir projectRoot)
            [homeDirName | keepHome]
            [])
  where projectRoot = fromMaybeProjectRoot maybeProjectRoot

-- | Remove the contents of a directory, without removing the directory itself.
-- This is used instead of 'FS.removeTree' to clear bind-mounted directories, since
-- removing the root of the bind-mount won't work.
removeDirectoryContents :: Path Abs Dir -- ^ Directory to remove contents of
                        -> [Path Rel Dir] -- ^ Top-level directory names to exclude from removal
                        -> [Path Rel File] -- ^ Top-level file names to exclude from removal
                        -> IO ()
removeDirectoryContents path excludeDirs excludeFiles =
  do isRootDir <- dirExists path
     when isRootDir
          (do (lsd,lsf) <- listDirectory path
              forM_ lsd
                    (\d -> unless (dirname d `elem` excludeDirs)
                                  (removeTree d))
              forM_ lsf
                    (\f -> unless (filename f `elem` excludeFiles)
                                  (removeFile f)))

-- | Produce a strict 'S.ByteString' from the stdout of a
-- process. Throws a 'ReadProcessException' exception if the
-- process fails.  Logs process's stderr using @$logError@.
readDockerProcess
    :: (MonadIO m, MonadLogger m, MonadBaseControl IO m, MonadCatch m)
    => EnvOverride -> [String] -> m BS.ByteString
readDockerProcess envOverride = readProcessStdout Nothing envOverride "docker"

-- | Subdirectories of the home directory to sandbox between GHC/Stackage versions.
sandboxedHomeSubdirectories :: [Path Rel Dir]
sandboxedHomeSubdirectories =
  [$(mkRelDir ".ghc/")
  ,$(mkRelDir ".cabal/")
  ,$(mkRelDir ".ghcjs/")]

-- | Name of home directory within docker sandbox.
homeDirName :: Path Rel Dir
homeDirName = $(mkRelDir "_home/")

-- | Convenience function to decode ByteString to String.
decodeUtf8 :: BS.ByteString -> String
decodeUtf8 bs = T.unpack (T.decodeUtf8 bs)

-- | Convenience function constructing message for @$log*@.
concatT :: [String] -> Text
concatT = T.pack . concat

-- | Fail with friendly error if project root not set.
fromMaybeProjectRoot :: Maybe (Path Abs Dir) -> Path Abs Dir
fromMaybeProjectRoot = fromMaybe (throw CannotDetermineProjectRootException)

-- | Environment variable that contains the sandbox ID.
sandboxIDEnvVar :: String
sandboxIDEnvVar = "DOCKER_SANDBOX_ID"

-- | Environment variable used to indicate stack is running in container.
inContainerEnvVar :: String
inContainerEnvVar = fmap toUpper stackProgName ++ "_IN_CONTAINER"

-- | Command-line argument for "docker"
dockerCmdName :: String
dockerCmdName = "docker"

-- | Command-line argument for @docker pull@.
dockerPullCmdName :: String
dockerPullCmdName = "pull"

-- | Command-line argument for @docker cleanup@.
dockerCleanupCmdName :: String
dockerCleanupCmdName = "cleanup"

-- | Command-line option for @--internal-re-exec@.
reExecArgName :: String
reExecArgName = "internal-re-exec-version"

-- | Options for 'cleanup'.
data CleanupOpts = CleanupOpts
  { dcAction                                :: !CleanupAction
  , dcRemoveKnownImagesLastUsedDaysAgo      :: !(Maybe Integer)
  , dcRemoveUnknownImagesCreatedDaysAgo     :: !(Maybe Integer)
  , dcRemoveDanglingImagesCreatedDaysAgo    :: !(Maybe Integer)
  , dcRemoveStoppedContainersCreatedDaysAgo :: !(Maybe Integer)
  , dcRemoveRunningContainersCreatedDaysAgo :: !(Maybe Integer) }
  deriving (Show)

-- | Cleanup action.
data CleanupAction = CleanupInteractive
                   | CleanupImmediate
                   | CleanupDryRun
  deriving (Show)

-- | Parsed result of @docker inspect@.
data Inspect = Inspect
  {iiConfig      :: ImageConfig
  ,iiCreated     :: UTCTime
  ,iiId          :: String
  ,iiVirtualSize :: Maybe Integer }
  deriving (Show)

-- | Parse @docker inspect@ output.
instance FromJSON Inspect where
  parseJSON v =
    do o <- parseJSON v
       Inspect <$> o .: T.pack "Config"
               <*> o .: T.pack "Created"
               <*> o .: T.pack "Id"
               <*> o .:? T.pack "VirtualSize"

-- | Parsed @Config@ section of @docker inspect@ output.
data ImageConfig = ImageConfig
  {icEnv :: [String]}
  deriving (Show)

-- | Parse @Config@ section of @docker inspect@ output.
instance FromJSON ImageConfig where
  parseJSON v =
    do o <- parseJSON v
       ImageConfig <$> o .:? T.pack "Env" .!= []

-- | Exceptions thrown by Stack.Docker.
data StackDockerException
  = DockerMustBeEnabledException
    -- ^ Docker must be enabled to use the command.
  | OnlyOnHostException
    -- ^ Command must be run on host OS (not in a container).
  | InspectFailedException String
    -- ^ @docker inspect@ failed.
  | NotPulledException String
    -- ^ Image does not exist.
  | InvalidCleanupCommandException String
    -- ^ Input to @docker cleanup@ has invalid command.
  | InvalidImagesOutputException String
    -- ^ Invalid output from @docker images@.
  | InvalidPSOutputException String
    -- ^ Invalid output from @docker ps@.
  | InvalidInspectOutputException String
    -- ^ Invalid output from @docker inspect@.
  | PullFailedException String
    -- ^ Could not pull a Docker image.
  | DockerTooOldException Version Version
    -- ^ Installed version of @docker@ below minimum version.
  | DockerVersionProhibitedException [Version] Version
    -- ^ Installed version of @docker@ is prohibited.
  | BadDockerVersionException VersionRange Version
    -- ^ Installed version of @docker@ is out of range specified in config file.
  | InvalidVersionOutputException
    -- ^ Invalid output from @docker --version@.
  | HostStackTooOldException Version (Maybe Version)
    -- ^ Version of @stack@ on host is too old for version in image.
  | ContainerStackTooOldException Version Version
    -- ^ Version of @stack@ in container/image is too old for version on host.
  | CannotDetermineProjectRootException
    -- ^ Can't determine the project root (where to put docker sandbox).
  | DockerNotInstalledException
    -- ^ @docker --version@ failed.
  | UnsupportedStackExeHostPlatformException
    -- ^ Using host stack-exe on unsupported platform.
  deriving (Typeable)

-- | Exception instance for StackDockerException.
instance Exception StackDockerException

-- | Show instance for StackDockerException.
instance Show StackDockerException where
  show DockerMustBeEnabledException =
    "Docker must be enabled in your configuration file to use this command."
  show OnlyOnHostException =
    "This command must be run on host OS (not in a Docker container)."
  show (InspectFailedException image) =
    concat ["'docker inspect' failed for image after pull: ",image,"."]
  show (NotPulledException image) =
    concat ["The Docker image referenced by your configuration file"
           ," has not\nbeen downloaded:\n    "
           ,image
           ,"\n\nRun '"
           ,unwords [stackProgName, dockerCmdName, dockerPullCmdName]
           ,"' to download it, then try again."]
  show (InvalidCleanupCommandException line) =
    concat ["Invalid line in cleanup commands: '",line,"'."]
  show (InvalidImagesOutputException line) =
    concat ["Invalid 'docker images' output line: '",line,"'."]
  show (InvalidPSOutputException line) =
    concat ["Invalid 'docker ps' output line: '",line,"'."]
  show (InvalidInspectOutputException msg) =
    concat ["Invalid 'docker inspect' output: ",msg,"."]
  show (PullFailedException image) =
    concat ["Could not pull Docker image:\n    "
           ,image
           ,"\nThere may not be an image on the registry for your resolver's LTS version in\n"
           ,"your configuration file."]
  show (DockerTooOldException minVersion haveVersion) =
    concat ["Minimum docker version '"
           ,versionString minVersion
           ,"' is required by "
           ,stackProgName
           ," (you have '"
           ,versionString haveVersion
           ,"')."]
  show (DockerVersionProhibitedException prohibitedVersions haveVersion) =
    concat ["These Docker versions are incompatible with "
           ,stackProgName
           ," (you have '"
           ,versionString haveVersion
           ,"'): "
           ,intercalate ", " (map versionString prohibitedVersions)
           ,"."]
  show (BadDockerVersionException requiredRange haveVersion) =
    concat ["The version of 'docker' you are using ("
           ,show haveVersion
           ,") is outside the required\n"
           ,"version range specified in stack.yaml ("
           ,T.unpack (versionRangeText requiredRange)
           ,")."]
  show InvalidVersionOutputException =
    "Cannot get Docker version (invalid 'docker --version' output)."
  show (HostStackTooOldException minVersion (Just hostVersion)) =
    concat ["The host's version of '"
           ,stackProgName
           ,"' is too old for this Docker image.\nVersion "
           ,versionString minVersion
           ," is required; you have "
           ,versionString hostVersion
           ,"."]
  show (HostStackTooOldException minVersion Nothing) =
    concat ["The host's version of '"
           ,stackProgName
           ,"' is too old.\nVersion "
           ,versionString minVersion
           ," is required."]
  show (ContainerStackTooOldException requiredVersion containerVersion) =
    concat ["The Docker container's version of '"
           ,stackProgName
           ,"' is too old.\nVersion "
           ,versionString requiredVersion
           ," is required; the container has "
           ,versionString containerVersion
           ,"."]
  show CannotDetermineProjectRootException =
    "Cannot determine project root directory for Docker sandbox."
  show DockerNotInstalledException =
    "Cannot find 'docker' in PATH.  Is Docker installed?"
  show UnsupportedStackExeHostPlatformException = concat
    [ "Using host's "
    , stackProgName
    , " executable in Docker container is only supported on "
    , display dockerContainerPlatform
    , " platform" ]

-- | Platform that Docker containers run
dockerContainerPlatform :: Platform
dockerContainerPlatform = Platform X86_64 Linux

type M env m = (MonadIO m,MonadReader env m,MonadLogger m,MonadBaseControl IO m,MonadCatch m
               ,HasConfig env,HasTerminal env,HasReExec env,HasHttpManager env,MonadMask m)<|MERGE_RESOLUTION|>--- conflicted
+++ resolved
@@ -512,20 +512,12 @@
           case accessor opts of
             Just days -> buildStrLn ("#   - " ++ description ++ " at least " ++ showDays days ++ ".")
             Nothing -> return ()
-<<<<<<< HEAD
         sortCreated =
             sortWith (\(_,_,x) -> Down x) .
             (mapMaybe (\(h,r) ->
                 case Map.lookup h inspectMap of
                     Nothing -> Nothing
                     Just ii -> Just (h,r,iiCreated ii)))
-=======
-        sortCreated l =
-          sortBy (\(_,_,a) (_,_,b) -> b `compare` a)
-                 (mapMaybe (\(h,r) -> fmap (\ii -> (h,r,iiCreated ii))
-                                                 (Map.lookup h inspectMap))
-                           l)
->>>>>>> 96f1d21b
         buildSection sectionHead items itemBuilder =
           do let (anyWrote,b) = runWriter (forM items itemBuilder)
              when (or anyWrote) $
