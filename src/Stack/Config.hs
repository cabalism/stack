{-# LANGUAGE ScopedTypeVariables #-}
{-# LANGUAGE GeneralizedNewtypeDeriving #-}
{-# LANGUAGE TemplateHaskell #-}
{-# LANGUAGE FlexibleContexts #-}
{-# LANGUAGE OverloadedStrings #-}
{-# LANGUAGE RecordWildCards #-}
{-# LANGUAGE DeriveDataTypeable #-}
{-# LANGUAGE TypeFamilies #-}
{-# LANGUAGE LambdaCase #-}
{-# LANGUAGE ViewPatterns #-}
{-# LANGUAGE TupleSections #-}

-- | The general Stack configuration that starts everything off. This should
-- be smart to falback if there is no stack.yaml, instead relying on
-- whatever files are available.
--
-- If there is no stack.yaml, and there is a cabal.config, we
-- read in those constraints, and if there's a cabal.sandbox.config,
-- we read any constraints from there and also find the package
-- database from there, etc. And if there's nothing, we should
-- probably default to behaving like cabal, possibly with spitting out
-- a warning that "you should run `stk init` to make things better".
module Stack.Config
  ( configOptsParser
  , loadConfig
  ) where

import           Control.Applicative
import           Control.Monad
import           Control.Monad.Catch
import           Control.Monad.IO.Class
import           Control.Monad.Logger hiding (Loc)
import           Control.Monad.Reader (MonadReader, ask, runReaderT)
import           Control.Monad.Trans.Control (MonadBaseControl)
import           Data.Aeson
import           Data.Either (partitionEithers)
import           Data.Map (Map)
import qualified Data.IntMap as IntMap
import qualified Data.Map as Map
import qualified Distribution.Package as C
import qualified Distribution.PackageDescription as C
import           Data.Maybe
import           Data.Monoid
import qualified Data.Set as S
import qualified Data.Text as T
import qualified Data.Yaml as Yaml
import           Distribution.System (OS (Windows), Platform (..), buildPlatform)
import           Network.HTTP.Client.Conduit (HasHttpManager, getHttpManager, Manager)
import           Options.Applicative (Parser)
import           Path
import           Path.IO
import           Stack.BuildPlan
import           Stack.Types.Config
import           Stack.Constants
import qualified Stack.Docker as Docker
import           Stack.Package
import           Stack.Types
import           System.Directory
import           System.Environment
import           System.Process.Read (getEnvOverride, EnvOverride, unEnvOverride)

<<<<<<< HEAD
-- An uninterpreted representation of configuration options.
-- Configurations may be "cascaded" using mappend (left-biased).
data ConfigMonoid =
  ConfigMonoid
    { configMonoidDockerOpts     :: !DockerOpts
    , configMonoidGpgVerifyIndex :: !(Maybe Bool)
    -- ^ Controls how package index updating occurs
    , configMonoidConnectionCount :: !(Maybe Int)
    -- ^ See: 'configConnectionCount'
    , configMonoidHideTHLoading :: !(Maybe Bool)
    -- ^ See: 'configHideTHLoading'
    , configMonoidLatestSnapshotUrl :: !(Maybe Text)
    -- ^ See: 'configLatestSnapshotUrl'
    , configMonoidPackageIndices :: !(Maybe [PackageIndex])
    -- ^ See: 'configPackageIndices'
    }
  deriving Show

=======
>>>>>>> 792d1723
-- | Get the default resolver value
getDefaultResolver :: (MonadIO m, MonadCatch m, MonadReader env m, HasConfig env, HasHttpManager env, MonadLogger m, MonadBaseControl IO m)
                   => Path Abs Dir
                   -> m (Resolver, Map PackageName (Map FlagName Bool), Bool)
getDefaultResolver dir = do
    ecabalfp <- try $ getCabalFileName dir
    let cabalFileExists = either (const False) (const True) ecabalfp
    msnap <- case ecabalfp of
        Left e -> do
            $logWarn $ T.pack $ show (e :: PackageException)
            return Nothing
        Right cabalfp -> do
            gpd <- readPackageUnresolved cabalfp
            mpair <- findBuildPlan cabalfp gpd
            let name =
                    case C.package $ C.packageDescription gpd of
                        C.PackageIdentifier cname _ ->
                            fromCabalPackageName cname
            return $ fmap (, name) mpair
    case msnap of
        Just ((snap, flags), name) ->
            return (ResolverSnapshot snap, Map.singleton name flags, cabalFileExists)
        Nothing -> do
            s <- getSnapshots
            let snap = case IntMap.maxViewWithKey (snapshotsLts s) of
                    Just ((x, y), _) -> LTS x y
                    Nothing -> Nightly $ snapshotsNightly s
            return (ResolverSnapshot snap, Map.empty, cabalFileExists)

<<<<<<< HEAD
-- | Dummy type to support this monoid business.
newtype DockerOpts = DockerOpts Docker
  deriving (Show)

-- | Left-biased instance.
instance Monoid DockerOpts where
  --EKB FIXME: implement proper configuration inheritance
  mappend x _ = x
  mempty = DockerOpts defaultDocker

instance Monoid ConfigMonoid where
  mempty = ConfigMonoid
    { configMonoidDockerOpts = mempty
    , configMonoidGpgVerifyIndex = Nothing
    , configMonoidConnectionCount = Nothing
    , configMonoidHideTHLoading = Nothing
    , configMonoidLatestSnapshotUrl = Nothing
    , configMonoidPackageIndices = Nothing
    }
  mappend l r = ConfigMonoid
    { configMonoidDockerOpts = configMonoidDockerOpts l <> configMonoidDockerOpts r
    , configMonoidGpgVerifyIndex = configMonoidGpgVerifyIndex l <|> configMonoidGpgVerifyIndex r
    , configMonoidConnectionCount = configMonoidConnectionCount l <|> configMonoidConnectionCount r
    , configMonoidHideTHLoading = configMonoidHideTHLoading l <|> configMonoidHideTHLoading r
    , configMonoidLatestSnapshotUrl = configMonoidLatestSnapshotUrl l <|> configMonoidLatestSnapshotUrl r
    , configMonoidPackageIndices = configMonoidPackageIndices l <|> configMonoidPackageIndices r
    }

instance FromJSON ConfigMonoid where
  parseJSON =
    withObject "ConfigMonoid" $
    \obj ->
      do getTheDocker <- obj .:? "docker" .!= defaultDocker
         configMonoidGpgVerifyIndex <- obj .:? "gpg-verify-index"
         configMonoidConnectionCount <- obj .:? "connection-count"
         configMonoidHideTHLoading <- obj .:? "hide-th-loading"
         configMonoidLatestSnapshotUrl <- obj .:? "latest-snapshot-url"
         configMonoidPackageIndices <- obj .:? "package-indices"
         let configMonoidDockerOpts = DockerOpts getTheDocker
         return ConfigMonoid {..}

-- | A project is a collection of packages. We can have multiple stack.yaml
-- files, but only one of them may contain project information.
data Project = Project
    { projectPackages :: ![FilePath]
    -- ^ Components of the package list which refer to local directories
    --
    -- Note that we use @FilePath@ and not @Path@s. The goal is: first parse
    -- the value raw, and then use @canonicalizePath@ and @parseAbsDir@.
    , projectExtraDeps :: !(Map PackageName Version)
    -- ^ Components of the package list referring to package/version combos,
    -- see: https://github.com/fpco/stack/issues/41
    , projectFlags :: !(Map PackageName (Map FlagName Bool))
    -- ^ Per-package flag overrides
    , projectResolver :: !Resolver
    -- ^ How we resolve which dependencies to use
    }
  deriving Show

=======
>>>>>>> 792d1723
data ProjectAndConfigMonoid
  = ProjectAndConfigMonoid !Project !ConfigMonoid

instance FromJSON ProjectAndConfigMonoid where
    parseJSON = withObject "Project, ConfigMonoid" $ \o -> do
        dirs <- o .:? "packages" .!= ["."]
        extraDeps' <- o .:? "extra-deps" .!= []
        extraDeps <-
            case partitionEithers $ goDeps extraDeps' of
                ([], x) -> return $ Map.fromList x
                (errs, _) -> fail $ unlines errs

        flags <- o .:? "flags" .!= mempty
        resolver <- o .: "resolver"
        config <- parseJSON $ Object o
        let project = Project
                { projectPackages = dirs
                , projectExtraDeps = extraDeps
                , projectFlags = flags
                , projectResolver = resolver
                }
        return $ ProjectAndConfigMonoid project config
      where
        goDeps =
            map toSingle . Map.toList . Map.unionsWith S.union . map toMap
          where
            toMap i = Map.singleton
                (packageIdentifierName i)
                (S.singleton (packageIdentifierVersion i))

        toSingle (k, s) =
            case S.toList s of
                [x] -> Right (k, x)
                xs -> Left $ concat
                    [ "Multiple versions for package "
                    , packageNameString k
                    , ": "
                    , unwords $ map versionString xs
                    ]

-- | Note that this will be @Nothing@ on Windows, which is by design.
defaultStackGlobalConfig :: Maybe (Path Abs File)
defaultStackGlobalConfig = parseAbsFile "/etc/stack/config"

-- Interprets ConfigMonoid options.
<<<<<<< HEAD
configFromConfigMonoid :: (MonadLogger m, MonadIO m, MonadCatch m, MonadReader env m, HasHttpManager env)
  => Path Abs Dir -- ^ stack root, e.g. ~/.stack
  -> ConfigMonoid
  -> m Config
configFromConfigMonoid configStackRoot ConfigMonoid{..} = do
     let configDocker = case configMonoidDockerOpts of
                 DockerOpts x -> x
=======
configFromConfigMonoid
    :: (MonadLogger m, MonadIO m, MonadCatch m, MonadReader env m, HasHttpManager env)
    => Path Abs Dir -- ^ stack root, e.g. ~/.stack
    -> Maybe Project
    -> ConfigMonoid
    -> m Config
configFromConfigMonoid configStackRoot mproject ConfigMonoid{..} = do
     let configDocker = Docker.dockerOptsFromMonoid mproject configMonoidDockerOpts
         configUrls = configMonoidUrls
>>>>>>> 792d1723
         configGpgVerifyIndex = fromMaybe False configMonoidGpgVerifyIndex
         configConnectionCount = fromMaybe 8 configMonoidConnectionCount
         configHideTHLoading = fromMaybe True configMonoidHideTHLoading
         configLatestSnapshotUrl = fromMaybe
            "https://www.stackage.org/download/snapshots.json"
            configMonoidLatestSnapshotUrl
         configPackageIndices = fromMaybe
            [PackageIndex
                { indexName = IndexName "hackage.haskell.org"
                , indexLocation = ILGitHttp
                        "https://github.com/commercialhaskell/all-cabal-hashes.git"
                        "https://s3.amazonaws.com/hackage.fpcomplete.com/00-index.tar.gz"
                , indexDownloadPrefix = "https://s3.amazonaws.com/hackage.fpcomplete.com/package/"
                }]
            configMonoidPackageIndices

         -- Only place in the codebase where platform is hard-coded. In theory
         -- in the future, allow it to be configured.
         configPlatform = buildPlatform

     origEnv <- getEnvOverride configPlatform
     let configEnvOverride _ = return origEnv

     platform <- runReaderT platformRelDir configPlatform

     configLocalGHCs <-
        case configPlatform of
            Platform _ Windows -> do
                progsDir <- getWindowsProgsDir configStackRoot origEnv
                return $ progsDir </> $(mkRelDir "stack") </> platform
            _ -> return $ configStackRoot </> $(mkRelDir "ghc") </> platform

     return Config {..}

-- | Command-line arguments parser for configuration.
configOptsParser :: Parser ConfigMonoid
configOptsParser =
    ConfigMonoid
    <$> Docker.dockerOptsParser
    <*> pure (configMonoidUrls mempty)
    <*> pure (configMonoidGpgVerifyIndex mempty)
    <*> pure (configMonoidConnectionCount mempty)
    <*> pure (configMonoidHideTHLoading mempty)

-- | Get the directory on Windows where we should install extra programs. For
-- more information, see discussion at:
-- https://github.com/fpco/minghc/issues/43#issuecomment-99737383
getWindowsProgsDir :: MonadThrow m
                   => Path Abs Dir
                   -> EnvOverride
                   -> m (Path Abs Dir)
getWindowsProgsDir stackRoot m =
    case Map.lookup "LOCALAPPDATA" $ unEnvOverride m of
        Just t -> do
            lad <- parseAbsDir $ T.unpack t
            return $ lad </> $(mkRelDir "Programs")
        Nothing -> return $ stackRoot </> $(mkRelDir "Programs")

data MiniConfig = MiniConfig Manager Config
instance HasConfig MiniConfig where
    getConfig (MiniConfig _ c) = c
instance HasStackRoot MiniConfig
instance HasHttpManager MiniConfig where
    getHttpManager (MiniConfig man _) = man
instance HasPlatform MiniConfig

-- | Load the configuration, using current directory, environment variables,
-- and defaults as necessary.
<<<<<<< HEAD
loadConfig :: (MonadLogger m,MonadIO m,MonadCatch m,MonadReader env m,HasHttpManager env,MonadBaseControl IO m)
           => m (LoadConfig m)
loadConfig = do
=======
loadConfig :: (MonadLogger m,MonadIO m,MonadCatch m,MonadReader env m,HasHttpManager env)
           => ConfigMonoid
           -- ^ Config monoid from parsed command-line arguments
           -> m (LoadConfig m)
loadConfig configArgs = do
>>>>>>> 792d1723
    stackRoot <- determineStackRoot
    extraConfigs <- getExtraConfigs stackRoot >>= mapM loadYaml
    mproject <- loadProjectConfig
    config <- configFromConfigMonoid stackRoot (fmap (\(proj, _, _) -> proj) mproject) $ mconcat $
        case mproject of
            Nothing -> configArgs : extraConfigs
            Just (_, _, projectConfig) -> configArgs : projectConfig : extraConfigs
    return $ LoadConfig
        { lcConfig          = config
        , lcLoadBuildConfig = loadBuildConfig mproject config
        , lcProjectRoot     = fmap (\(_, fp, _) -> parent fp) mproject
        }

-- | Load the build configuration, adds build-specific values to config loaded by @loadConfig@.
-- values.
loadBuildConfig :: (MonadLogger m,MonadIO m,MonadCatch m,MonadReader env m,HasHttpManager env,MonadBaseControl IO m)
                => Maybe (Project, Path Abs File, ConfigMonoid)
                -> Config
                -> m BuildConfig
loadBuildConfig mproject config = do
    env <- ask
    let miniConfig = MiniConfig (getHttpManager env) config
    (project, stackYamlFP) <- case mproject of
        Just (project, fp, _) -> return (project, fp)
        Nothing -> do
            currDir <- getWorkingDir
            (r, flags, cabalFileExists) <- runReaderT (getDefaultResolver currDir) miniConfig
            let dest = currDir </> stackDotYaml
                dest' = toFilePath dest
            exists <- liftIO $ doesFileExist dest'
            when exists $ error "Invariant violated: in toBuildConfig's Nothing branch, and the stack.yaml file exists"
            $logInfo $ "Writing default config file to: " <> T.pack dest'
            let p = Project
                    { projectPackages =
                        if cabalFileExists
                            then ["."]
                            else []
                    , projectExtraDeps = Map.empty
                    , projectFlags = flags
                    , projectResolver = r
                    }
            liftIO $ Yaml.encodeFile dest' p
            return (p, dest)

    ghcVersion <-
        case projectResolver project of
            ResolverSnapshot snapName -> do
                mbp <- runReaderT (loadMiniBuildPlan snapName Map.empty) miniConfig
                return $ mbpGhcVersion mbp
            ResolverGhc m -> return $ fromMajorVersion m

    let root = parent stackYamlFP
    packages' <- mapM (resolveDir root) (projectPackages project)
    let packages = S.fromList packages'

    return BuildConfig
        { bcConfig = config
        , bcResolver = projectResolver project
        , bcGhcVersion = ghcVersion
        , bcPackages = packages
        , bcExtraDeps = projectExtraDeps project
        , bcRoot = root
        , bcFlags = projectFlags project
        }

-- | Get the stack root, e.g. ~/.stack
determineStackRoot :: (MonadIO m, MonadThrow m) => m (Path Abs Dir)
determineStackRoot = do
    env <- liftIO getEnvironment
    root <-
        case lookup stackRootEnvVar env of
            Nothing -> liftIO $ getAppUserDataDirectory "stack"
            Just x -> return x
    parseAbsDir root

-- | Determine the extra config file locations which exist.
--
-- Returns most local first
getExtraConfigs :: MonadIO m
                => Path Abs Dir -- ^ stack root
                -> m [Path Abs File]
getExtraConfigs stackRoot = liftIO $ do
    env <- getEnvironment
    mstackConfig <-
        maybe (return Nothing) (fmap Just . parseAbsFile)
      $ lookup "STACK_CONFIG" env
    mstackGlobalConfig <-
        maybe (return Nothing) (fmap Just . parseAbsFile)
      $ lookup "STACK_GLOBAL_CONFIG" env
    filterM (liftIO . doesFileExist . toFilePath)
        $ fromMaybe (stackRoot </> stackDotYaml) mstackConfig
        : maybe [] return (mstackGlobalConfig <|> defaultStackGlobalConfig)

-- | Load and parse YAML from the given file.
loadYaml :: (FromJSON a,MonadIO m) => Path Abs File -> m a
loadYaml path =
    liftIO $ Yaml.decodeFileEither (toFilePath path)
         >>= either throwM return

-- | Get the location of the project config file, if it exists
getProjectConfig :: (MonadIO m, MonadThrow m, MonadLogger m)
                 => m (Maybe (Path Abs File))
getProjectConfig = do
    env <- liftIO getEnvironment
    case lookup "STACK_YAML" env of
        Just fp -> do
            $logInfo "Getting project config file from STACK_YAML environment"
            liftM Just $ parseAbsFile fp
        Nothing -> do
            currDir <- getWorkingDir
            search currDir
  where
    search dir = do
        let fp = dir </> stackDotYaml
            fp' = toFilePath fp
        $logDebug $ "Checking for project config at: " <> T.pack fp'
        exists <- liftIO $ doesFileExist fp'
        if exists
            then return $ Just fp
            else do
                let dir' = parent dir
                if dir == dir'
                    -- fully traversed, give up
                    then return Nothing
                    else search dir'

-- | Find the project config file location, respecting environment variables
-- and otherwise traversing parents. If no config is found, we supply a default
-- based on current directory.
loadProjectConfig :: (MonadIO m, MonadThrow m, MonadLogger m)
                  => m (Maybe (Project, Path Abs File, ConfigMonoid))
loadProjectConfig = do
    mfp <- getProjectConfig
    case mfp of
        Just fp -> do
            currDir <- getWorkingDir
            $logDebug $ "Loading project config file " <>
                        T.pack (maybe (toFilePath fp) toFilePath (stripDir currDir fp))
            load fp
        Nothing -> do
            $logInfo $ "No project config file found, using defaults"
            return Nothing
  where
    load fp = do
        ProjectAndConfigMonoid project config <- loadYaml fp
        return $ Just (project, fp, config)<|MERGE_RESOLUTION|>--- conflicted
+++ resolved
@@ -59,27 +59,6 @@
 import           System.Environment
 import           System.Process.Read (getEnvOverride, EnvOverride, unEnvOverride)
 
-<<<<<<< HEAD
--- An uninterpreted representation of configuration options.
--- Configurations may be "cascaded" using mappend (left-biased).
-data ConfigMonoid =
-  ConfigMonoid
-    { configMonoidDockerOpts     :: !DockerOpts
-    , configMonoidGpgVerifyIndex :: !(Maybe Bool)
-    -- ^ Controls how package index updating occurs
-    , configMonoidConnectionCount :: !(Maybe Int)
-    -- ^ See: 'configConnectionCount'
-    , configMonoidHideTHLoading :: !(Maybe Bool)
-    -- ^ See: 'configHideTHLoading'
-    , configMonoidLatestSnapshotUrl :: !(Maybe Text)
-    -- ^ See: 'configLatestSnapshotUrl'
-    , configMonoidPackageIndices :: !(Maybe [PackageIndex])
-    -- ^ See: 'configPackageIndices'
-    }
-  deriving Show
-
-=======
->>>>>>> 792d1723
 -- | Get the default resolver value
 getDefaultResolver :: (MonadIO m, MonadCatch m, MonadReader env m, HasConfig env, HasHttpManager env, MonadLogger m, MonadBaseControl IO m)
                    => Path Abs Dir
@@ -109,68 +88,6 @@
                     Nothing -> Nightly $ snapshotsNightly s
             return (ResolverSnapshot snap, Map.empty, cabalFileExists)
 
-<<<<<<< HEAD
--- | Dummy type to support this monoid business.
-newtype DockerOpts = DockerOpts Docker
-  deriving (Show)
-
--- | Left-biased instance.
-instance Monoid DockerOpts where
-  --EKB FIXME: implement proper configuration inheritance
-  mappend x _ = x
-  mempty = DockerOpts defaultDocker
-
-instance Monoid ConfigMonoid where
-  mempty = ConfigMonoid
-    { configMonoidDockerOpts = mempty
-    , configMonoidGpgVerifyIndex = Nothing
-    , configMonoidConnectionCount = Nothing
-    , configMonoidHideTHLoading = Nothing
-    , configMonoidLatestSnapshotUrl = Nothing
-    , configMonoidPackageIndices = Nothing
-    }
-  mappend l r = ConfigMonoid
-    { configMonoidDockerOpts = configMonoidDockerOpts l <> configMonoidDockerOpts r
-    , configMonoidGpgVerifyIndex = configMonoidGpgVerifyIndex l <|> configMonoidGpgVerifyIndex r
-    , configMonoidConnectionCount = configMonoidConnectionCount l <|> configMonoidConnectionCount r
-    , configMonoidHideTHLoading = configMonoidHideTHLoading l <|> configMonoidHideTHLoading r
-    , configMonoidLatestSnapshotUrl = configMonoidLatestSnapshotUrl l <|> configMonoidLatestSnapshotUrl r
-    , configMonoidPackageIndices = configMonoidPackageIndices l <|> configMonoidPackageIndices r
-    }
-
-instance FromJSON ConfigMonoid where
-  parseJSON =
-    withObject "ConfigMonoid" $
-    \obj ->
-      do getTheDocker <- obj .:? "docker" .!= defaultDocker
-         configMonoidGpgVerifyIndex <- obj .:? "gpg-verify-index"
-         configMonoidConnectionCount <- obj .:? "connection-count"
-         configMonoidHideTHLoading <- obj .:? "hide-th-loading"
-         configMonoidLatestSnapshotUrl <- obj .:? "latest-snapshot-url"
-         configMonoidPackageIndices <- obj .:? "package-indices"
-         let configMonoidDockerOpts = DockerOpts getTheDocker
-         return ConfigMonoid {..}
-
--- | A project is a collection of packages. We can have multiple stack.yaml
--- files, but only one of them may contain project information.
-data Project = Project
-    { projectPackages :: ![FilePath]
-    -- ^ Components of the package list which refer to local directories
-    --
-    -- Note that we use @FilePath@ and not @Path@s. The goal is: first parse
-    -- the value raw, and then use @canonicalizePath@ and @parseAbsDir@.
-    , projectExtraDeps :: !(Map PackageName Version)
-    -- ^ Components of the package list referring to package/version combos,
-    -- see: https://github.com/fpco/stack/issues/41
-    , projectFlags :: !(Map PackageName (Map FlagName Bool))
-    -- ^ Per-package flag overrides
-    , projectResolver :: !Resolver
-    -- ^ How we resolve which dependencies to use
-    }
-  deriving Show
-
-=======
->>>>>>> 792d1723
 data ProjectAndConfigMonoid
   = ProjectAndConfigMonoid !Project !ConfigMonoid
 
@@ -216,15 +133,6 @@
 defaultStackGlobalConfig = parseAbsFile "/etc/stack/config"
 
 -- Interprets ConfigMonoid options.
-<<<<<<< HEAD
-configFromConfigMonoid :: (MonadLogger m, MonadIO m, MonadCatch m, MonadReader env m, HasHttpManager env)
-  => Path Abs Dir -- ^ stack root, e.g. ~/.stack
-  -> ConfigMonoid
-  -> m Config
-configFromConfigMonoid configStackRoot ConfigMonoid{..} = do
-     let configDocker = case configMonoidDockerOpts of
-                 DockerOpts x -> x
-=======
 configFromConfigMonoid
     :: (MonadLogger m, MonadIO m, MonadCatch m, MonadReader env m, HasHttpManager env)
     => Path Abs Dir -- ^ stack root, e.g. ~/.stack
@@ -233,8 +141,6 @@
     -> m Config
 configFromConfigMonoid configStackRoot mproject ConfigMonoid{..} = do
      let configDocker = Docker.dockerOptsFromMonoid mproject configMonoidDockerOpts
-         configUrls = configMonoidUrls
->>>>>>> 792d1723
          configGpgVerifyIndex = fromMaybe False configMonoidGpgVerifyIndex
          configConnectionCount = fromMaybe 8 configMonoidConnectionCount
          configHideTHLoading = fromMaybe True configMonoidHideTHLoading
@@ -272,12 +178,8 @@
 -- | Command-line arguments parser for configuration.
 configOptsParser :: Parser ConfigMonoid
 configOptsParser =
-    ConfigMonoid
+    (\docker -> mempty { configMonoidDockerOpts = docker })
     <$> Docker.dockerOptsParser
-    <*> pure (configMonoidUrls mempty)
-    <*> pure (configMonoidGpgVerifyIndex mempty)
-    <*> pure (configMonoidConnectionCount mempty)
-    <*> pure (configMonoidHideTHLoading mempty)
 
 -- | Get the directory on Windows where we should install extra programs. For
 -- more information, see discussion at:
@@ -303,17 +205,11 @@
 
 -- | Load the configuration, using current directory, environment variables,
 -- and defaults as necessary.
-<<<<<<< HEAD
 loadConfig :: (MonadLogger m,MonadIO m,MonadCatch m,MonadReader env m,HasHttpManager env,MonadBaseControl IO m)
-           => m (LoadConfig m)
-loadConfig = do
-=======
-loadConfig :: (MonadLogger m,MonadIO m,MonadCatch m,MonadReader env m,HasHttpManager env)
            => ConfigMonoid
            -- ^ Config monoid from parsed command-line arguments
            -> m (LoadConfig m)
 loadConfig configArgs = do
->>>>>>> 792d1723
     stackRoot <- determineStackRoot
     extraConfigs <- getExtraConfigs stackRoot >>= mapM loadYaml
     mproject <- loadProjectConfig
