--- conflicted
+++ resolved
@@ -31,10 +31,7 @@
 import qualified RIO.Map as Map
 import           RIO.Process ( HasProcessContext )
 import qualified RIO.Set as Set
-<<<<<<< HEAD
-=======
 import           Stack.Constants ( stackProgName' )
->>>>>>> d963c644
 import           Stack.PackageDump ( conduitDumpPackage, ghcPkgDump )
 import           Stack.Prelude
 import           Stack.Types.Build.Exception ( BuildPrettyException (..) )
