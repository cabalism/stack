{-# LANGUAGE DeriveDataTypeable         #-}
{-# LANGUAGE DeriveGeneric              #-}
{-# LANGUAGE GeneralizedNewtypeDeriving #-}
{-# LANGUAGE OverloadedStrings          #-}
{-# LANGUAGE RecordWildCards            #-}
{-# LANGUAGE FlexibleInstances          #-}
-- | Shared types for various stackage packages.
module Stack.Types.BuildPlan
    ( -- * Types
      BuildPlan (..)
    , PackagePlan (..)
    , PackageConstraints (..)
    , TestState (..)
    , SystemInfo (..)
    , Maintainer (..)
    , ExeName (..)
    , SimpleDesc (..)
    , DepInfo (..)
    , Component (..)
    , SnapName (..)
    , MiniBuildPlan (..)
    , MiniPackageInfo (..)
    , renderSnapName
    , parseSnapName
    ) where

import           Control.Applicative
import           Control.Arrow                   ((&&&))
import           Control.Exception               (Exception)
import           Control.Monad.Catch             (MonadThrow, throwM)
import           Data.Aeson                      (FromJSON (..), ToJSON (..),
                                                  object, withObject, withText,
                                                  (.!=), (.:), (.:?), (.=))
import           Data.Binary.VersionTagged
import           Data.ByteString                 (ByteString)
import qualified Data.ByteString.Char8           as S8
import           Data.Hashable                   (Hashable)
import qualified Data.HashMap.Strict             as HashMap
import           Data.Map                        (Map)
import qualified Data.Map                        as Map
import           Data.Maybe                      (fromMaybe)
import           Data.Monoid
import           Data.Set                        (Set)
import           Data.String                     (IsString, fromString)
import           Data.Text                       (Text, pack, unpack)
import qualified Data.Text                       as T
import           Data.Text.Encoding              (encodeUtf8)
import Data.Text.Read (decimal)
import           Data.Time                       (Day)
import qualified Data.Traversable                as T
import           Data.Typeable                   (TypeRep, Typeable, typeOf)
import           Data.Vector                     (Vector)
import           Distribution.System             (Arch, OS (..))
import qualified Distribution.Text               as DT
import qualified Distribution.Version            as C
import           GHC.Generics                    (Generic)
import           Prelude -- Fix AMP warning
import           Safe (readMay)
import           Stack.Types.Compiler
import           Stack.Types.FlagName
import           Stack.Types.PackageName
import           Stack.Types.Version

-- | The name of an LTS Haskell or Stackage Nightly snapshot.
data SnapName
    = LTS !Int !Int
    | Nightly !Day
    deriving (Show, Eq, Ord)

data BuildPlan = BuildPlan
    { bpSystemInfo  :: SystemInfo
    , bpTools       :: Vector (PackageName, Version)
    , bpPackages    :: Map PackageName PackagePlan
    , bpGithubUsers :: Map Text (Set Text)
    }
    deriving (Show, Eq)

instance ToJSON BuildPlan where
    toJSON BuildPlan {..} = object
        [ "system-info" .= bpSystemInfo
        , "tools" .= fmap goTool bpTools
        , "packages" .= bpPackages
        , "github-users" .= bpGithubUsers
        ]
      where
        goTool (k, v) = object
            [ "name" .= k
            , "version" .= v
            ]
instance FromJSON BuildPlan where
    parseJSON = withObject "BuildPlan" $ \o -> do
        bpSystemInfo <- o .: "system-info"
        bpTools <- o .: "tools" >>= T.mapM goTool
        bpPackages <- o .: "packages"
        bpGithubUsers <- o .:? "github-users" .!= mempty
        return BuildPlan {..}
      where
        goTool = withObject "Tool" $ \o -> (,)
            <$> o .: "name"
            <*> o .: "version"

data PackagePlan = PackagePlan
    { ppVersion     :: Version
    , ppGithubPings :: Set Text
    , ppUsers       :: Set PackageName
    , ppConstraints :: PackageConstraints
    , ppDesc        :: SimpleDesc
    }
    deriving (Show, Eq)

instance ToJSON PackagePlan where
    toJSON PackagePlan {..} = object
        [ "version"      .= ppVersion
        , "github-pings" .= ppGithubPings
        , "users"        .= ppUsers
        , "constraints"  .= ppConstraints
        , "description"  .= ppDesc
        ]
instance FromJSON PackagePlan where
    parseJSON = withObject "PackageBuild" $ \o -> do
        ppVersion <- o .: "version"
        ppGithubPings <- o .:? "github-pings" .!= mempty
        ppUsers <- o .:? "users" .!= mempty
        ppConstraints <- o .: "constraints"
        ppDesc <- o .: "description"
        return PackagePlan {..}

display :: DT.Text a => a -> Text
display = fromString . DT.display

simpleParse :: (MonadThrow m, DT.Text a, Typeable a) => Text -> m a
simpleParse orig = withTypeRep $ \rep ->
    case DT.simpleParse str of
        Nothing -> throwM (ParseFailedException rep (pack str))
        Just v  -> return v
  where
    str = unpack orig

    withTypeRep :: Typeable a => (TypeRep -> m a) -> m a
    withTypeRep f =
        res
      where
        res = f (typeOf (unwrap res))

        unwrap :: m a -> a
        unwrap _ = error "unwrap"

data BuildPlanTypesException
    = ParseSnapNameException Text
    | ParseFailedException TypeRep Text
    deriving Typeable
instance Exception BuildPlanTypesException
instance Show BuildPlanTypesException where
    show (ParseSnapNameException t) = "Invalid snapshot name: " ++ T.unpack t
    show (ParseFailedException rep t) =
        "Unable to parse " ++ show t ++ " as " ++ show rep

data PackageConstraints = PackageConstraints
    { pcVersionRange     :: VersionRange
    , pcMaintainer       :: Maybe Maintainer
    , pcTests            :: TestState
    , pcHaddocks         :: TestState
    , pcBuildBenchmarks  :: Bool
    , pcFlagOverrides    :: Map FlagName Bool
    , pcEnableLibProfile :: Bool
    }
    deriving (Show, Eq)
instance ToJSON PackageConstraints where
    toJSON PackageConstraints {..} = object $ addMaintainer
        [ "version-range" .= display pcVersionRange
        , "tests" .= pcTests
        , "haddocks" .= pcHaddocks
        , "build-benchmarks" .= pcBuildBenchmarks
        , "flags" .= pcFlagOverrides
        , "library-profiling" .= pcEnableLibProfile
        ]
      where
        addMaintainer = maybe id (\m -> (("maintainer" .= m):)) pcMaintainer
instance FromJSON PackageConstraints where
    parseJSON = withObject "PackageConstraints" $ \o -> do
        pcVersionRange <- (o .: "version-range")
                      >>= either (fail . show) return . simpleParse
        pcTests <- o .: "tests"
        pcHaddocks <- o .: "haddocks"
        pcBuildBenchmarks <- o .: "build-benchmarks"
        pcFlagOverrides <- o .: "flags"
        pcMaintainer <- o .:? "maintainer"
        pcEnableLibProfile <- fmap (fromMaybe True) (o .:? "library-profiling")
        return PackageConstraints {..}

data TestState = ExpectSuccess
               | ExpectFailure
               | Don'tBuild -- ^ when the test suite will pull in things we don't want
    deriving (Show, Eq, Ord, Bounded, Enum)

testStateToText :: TestState -> Text
testStateToText ExpectSuccess = "expect-success"
testStateToText ExpectFailure = "expect-failure"
testStateToText Don'tBuild    = "do-not-build"

instance ToJSON TestState where
    toJSON = toJSON . testStateToText
instance FromJSON TestState where
    parseJSON = withText "TestState" $ \t ->
        case HashMap.lookup t states of
            Nothing -> fail $ "Invalid state: " ++ unpack t
            Just v -> return v
      where
        states = HashMap.fromList
               $ map (\x -> (testStateToText x, x)) [minBound..maxBound]

data SystemInfo = SystemInfo
    { siCompilerVersion :: CompilerVersion
    , siOS              :: OS
    , siArch            :: Arch
    , siCorePackages    :: Map PackageName Version
    , siCoreExecutables :: Set ExeName
    }
    deriving (Show, Eq, Ord)
instance ToJSON SystemInfo where
    toJSON SystemInfo {..} = object $
        (case siCompilerVersion of
            GhcVersion version -> "ghc-version" .= version
            _ -> "compiler-version" .= siCompilerVersion) :
        [ "os" .= display siOS
        , "arch" .= display siArch
        , "core-packages" .= siCorePackages
        , "core-executables" .= siCoreExecutables
        ]
instance FromJSON SystemInfo where
    parseJSON = withObject "SystemInfo" $ \o -> do
        let helper name = (o .: name) >>= either (fail . show) return . simpleParse
        ghcVersion <- o .:? "ghc-version"
        compilerVersion <- o .:? "compiler-version"
        siCompilerVersion <-
            case (ghcVersion, compilerVersion) of
                (Just _, Just _) -> fail "can't have both compiler-version and ghc-version fields"
                (Just ghc, _) -> return (GhcVersion ghc)
                (_, Just compiler) -> return compiler
                _ -> fail "expected field \"ghc-version\" or \"compiler-version\" not present"
        siOS <- helper "os"
        siArch <- helper "arch"
        siCorePackages <- o .: "core-packages"
        siCoreExecutables <- o .: "core-executables"
        return SystemInfo {..}

newtype Maintainer = Maintainer { unMaintainer :: Text }
    deriving (Show, Eq, Ord, Hashable, ToJSON, FromJSON, IsString)

-- | Name of an executable.
newtype ExeName = ExeName { unExeName :: ByteString }
    deriving (Show, Eq, Ord, Hashable, IsString, Generic, Binary, NFData)
instance HasStructuralInfo ExeName
instance ToJSON ExeName where
    toJSON = toJSON . S8.unpack . unExeName
instance FromJSON ExeName where
    parseJSON = withText "ExeName" $ return . ExeName . encodeUtf8

-- | A simplified package description that tracks:
--
-- * Package dependencies
--
-- * Build tool dependencies
--
-- * Provided executables
--
-- It has fully resolved all conditionals
data SimpleDesc = SimpleDesc
    { sdPackages     :: Map PackageName DepInfo
    , sdTools        :: Map ExeName DepInfo
    , sdProvidedExes :: Set ExeName
    , sdModules      :: Set Text
    -- ^ modules exported by the library
    }
    deriving (Show, Eq)
instance Monoid SimpleDesc where
    mempty = SimpleDesc mempty mempty mempty mempty
    mappend (SimpleDesc a b c d) (SimpleDesc w x y z) = SimpleDesc
        (Map.unionWith (<>) a w)
        (Map.unionWith (<>) b x)
        (c <> y)
        (d <> z)
instance ToJSON SimpleDesc where
    toJSON SimpleDesc {..} = object
        [ "packages" .= sdPackages
        , "tools" .= sdTools
        , "provided-exes" .= sdProvidedExes
        , "modules" .= sdModules
        ]
instance FromJSON SimpleDesc where
    parseJSON = withObject "SimpleDesc" $ \o -> do
        sdPackages <- o .: "packages"
        sdTools <- o .: "tools"
        sdProvidedExes <- o .: "provided-exes"
        sdModules <- o .: "modules"
        return SimpleDesc {..}

data DepInfo = DepInfo
    { diComponents :: Set Component
    , diRange      :: VersionRange
    }
    deriving (Show, Eq)

instance Monoid DepInfo where
    mempty = DepInfo mempty C.anyVersion
    DepInfo a x `mappend` DepInfo b y = DepInfo
        (mappend a b)
        (C.intersectVersionRanges x y)
instance ToJSON DepInfo where
    toJSON DepInfo {..} = object
        [ "components" .= diComponents
        , "range" .= display diRange
        ]
instance FromJSON DepInfo where
    parseJSON = withObject "DepInfo" $ \o -> do
        diComponents <- o .: "components"
        diRange <- o .: "range" >>= either (fail . show) return . simpleParse
        return DepInfo {..}

data Component = CompLibrary
               | CompExecutable
               | CompTestSuite
               | CompBenchmark
    deriving (Show, Read, Eq, Ord, Enum, Bounded)

compToText :: Component -> Text
compToText CompLibrary = "library"
compToText CompExecutable = "executable"
compToText CompTestSuite = "test-suite"
compToText CompBenchmark = "benchmark"

instance ToJSON Component where
    toJSON = toJSON . compToText
instance FromJSON Component where
    parseJSON = withText "Component" $ \t -> maybe
        (fail $ "Invalid component: " ++ unpack t)
        return
        (HashMap.lookup t comps)
      where
        comps = HashMap.fromList $ map (compToText &&& id) [minBound..maxBound]

-- | Convert a 'SnapName' into its short representation, e.g. @lts-2.8@,
-- @nightly-2015-03-05@.
renderSnapName :: SnapName -> Text
renderSnapName (LTS x y) = T.pack $ concat ["lts-", show x, ".", show y]
renderSnapName (Nightly d) = T.pack $ "nightly-" ++ show d

-- | Parse the short representation of a 'SnapName'.
parseSnapName :: MonadThrow m => Text -> m SnapName
parseSnapName t0 =
    case lts <|> nightly of
        Nothing -> throwM $ ParseSnapNameException t0
        Just sn -> return sn
  where
    lts = do
        t1 <- T.stripPrefix "lts-" t0
        Right (x, t2) <- Just $ decimal t1
        t3 <- T.stripPrefix "." t2
        Right (y, "") <- Just $ decimal t3
        return $ LTS x y
    nightly = do
        t1 <- T.stripPrefix "nightly-" t0
        Nightly <$> readMay (T.unpack t1)

instance ToJSON a => ToJSON (Map ExeName a) where
  toJSON = toJSON . Map.mapKeysWith const (S8.unpack . unExeName)
instance FromJSON a => FromJSON (Map ExeName a) where
    parseJSON = fmap (Map.mapKeysWith const (ExeName . encodeUtf8)) . parseJSON

-- | A simplified version of the 'BuildPlan' + cabal file.
data MiniBuildPlan = MiniBuildPlan
    { mbpCompilerVersion :: !CompilerVersion
    , mbpPackages :: !(Map PackageName MiniPackageInfo)
    }
    deriving (Generic, Show, Eq)
instance Binary MiniBuildPlan
instance NFData MiniBuildPlan
instance HasStructuralInfo MiniBuildPlan
instance HasSemanticVersion MiniBuildPlan

-- | Information on a single package for the 'MiniBuildPlan'.
data MiniPackageInfo = MiniPackageInfo
    { mpiVersion :: !Version
    , mpiFlags :: !(Map FlagName Bool)
    , mpiPackageDeps :: !(Set PackageName)
    , mpiToolDeps :: !(Set ByteString)
    -- ^ Due to ambiguity in Cabal, it is unclear whether this refers to the
    -- executable name, the package name, or something else. We have to guess
    -- based on what's available, which is why we store this is an unwrapped
    -- 'ByteString'.
    , mpiExes :: !(Set ExeName)
    -- ^ Executables provided by this package
    , mpiHasLibrary :: !Bool
    -- ^ Is there a library present?
    }
    deriving (Generic, Show, Eq)
instance Binary MiniPackageInfo
<<<<<<< HEAD
instance NFData MiniPackageInfo where
    rnf = genericRnf
=======
instance HasStructuralInfo MiniPackageInfo
instance NFData MiniPackageInfo


isWindows :: OS -> Bool
isWindows Windows = True
isWindows (OtherOS "windowsintegersimple") = True
isWindows _ = False
>>>>>>> c0525a24
<|MERGE_RESOLUTION|>--- conflicted
+++ resolved
@@ -395,16 +395,5 @@
     }
     deriving (Generic, Show, Eq)
 instance Binary MiniPackageInfo
-<<<<<<< HEAD
-instance NFData MiniPackageInfo where
-    rnf = genericRnf
-=======
 instance HasStructuralInfo MiniPackageInfo
-instance NFData MiniPackageInfo
-
-
-isWindows :: OS -> Bool
-isWindows Windows = True
-isWindows (OtherOS "windowsintegersimple") = True
-isWindows _ = False
->>>>>>> c0525a24
+instance NFData MiniPackageInfo